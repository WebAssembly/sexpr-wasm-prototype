;;; TOOL: wast2wasm
;;; ERROR: 1
(module
  (func (result i32)
<<<<<<< HEAD
    (try $try1
      (block (result i32)
        (nop)
        (i32.const 7)
      )
=======
    (try $try1 (result i32)
      (nop)
      (i32.const 7)
>>>>>>> 4e5f32c1
      (catch 1
        (i32.const 8)
      )
      (catch_all
        (rethrow $try1)
      )
    )
  )
) 
(;; STDERR ;;;
out/test/exceptions/bad-try.txt:5:6: opcode not allowed: try
<<<<<<< HEAD
    (try $try1
     ^^^
out/test/exceptions/bad-try.txt:14:10: opcode not allowed: rethrow
=======
    (try $try1 (result i32)
     ^^^
out/test/exceptions/bad-try.txt:12:10: opcode not allowed: rethrow
>>>>>>> 4e5f32c1
        (rethrow $try1)
         ^^^^^^^
;;; STDERR ;;)<|MERGE_RESOLUTION|>--- conflicted
+++ resolved
@@ -2,17 +2,9 @@
 ;;; ERROR: 1
 (module
   (func (result i32)
-<<<<<<< HEAD
-    (try $try1
-      (block (result i32)
-        (nop)
-        (i32.const 7)
-      )
-=======
     (try $try1 (result i32)
       (nop)
       (i32.const 7)
->>>>>>> 4e5f32c1
       (catch 1
         (i32.const 8)
       )
@@ -24,15 +16,9 @@
 ) 
 (;; STDERR ;;;
 out/test/exceptions/bad-try.txt:5:6: opcode not allowed: try
-<<<<<<< HEAD
-    (try $try1
-     ^^^
-out/test/exceptions/bad-try.txt:14:10: opcode not allowed: rethrow
-=======
     (try $try1 (result i32)
      ^^^
 out/test/exceptions/bad-try.txt:12:10: opcode not allowed: rethrow
->>>>>>> 4e5f32c1
         (rethrow $try1)
          ^^^^^^^
 ;;; STDERR ;;)