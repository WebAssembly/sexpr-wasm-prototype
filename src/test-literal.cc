--- conflicted
+++ resolved
@@ -645,45 +645,6 @@
   AssertHexDoubleFails("-0x1.fffffffffffff8p1023");
 }
 
-<<<<<<< HEAD
-void AssertWriteUint128Equals(const v128& value, const std::string& expected) {
-  assert(expected.length() < 128);
-  char buffer[128];
-  WriteUint128(buffer, 128, value);
-  std::string actual(buffer, buffer + expected.length());
-  ASSERT_EQ(expected, actual);
-  ASSERT_EQ(buffer[expected.length()], '\0');
-}
-
-TEST(WriteUint128, Basic) {
-  AssertWriteUint128Equals({0, 0, 0, 0}, "0");
-  AssertWriteUint128Equals({1, 0, 0, 0}, "1");
-  AssertWriteUint128Equals({0x100f0e0d, 0x0c0b0a09, 0x08070605, 0x04030201},
-                           "5332529520247008778714484145835150861");
-  AssertWriteUint128Equals({0x00112233, 0x44556677, 0x8899aabb, 0xccddeeff},
-                           "272314856204801878456120017448021860915");
-  AssertWriteUint128Equals({0xffffffff, 0xffffffff, 0xffffffff, 0xffffffff},
-                           "340282366920938463463374607431768211455");
-  AssertWriteUint128Equals({0, 0, 1, 0}, "18446744073709551616");
-}
-
-TEST(WriteUint128, BufferTooSmall) {
-  {
-    char buffer[20];
-    WriteUint128(buffer, 20,
-                 {0xffffffff, 0xffffffff, 0xffffffff, 0xffffffff});
-    ASSERT_EQ(buffer[19], '\0');
-    std::string actual(buffer, buffer + 19);
-    ASSERT_EQ("3402823669209384634", actual);
-  }
-
-  {
-    char buffer[3];
-    WriteUint128(buffer, 3, {123, 0, 0, 0});
-    ASSERT_EQ(buffer[0], '1');
-    ASSERT_EQ(buffer[1], '2');
-    ASSERT_EQ(buffer[2], '\0');
-=======
 // Duplicate the spec tests here for easier debugging.
 TEST(ParseDouble, RoundingSpec) {
   static const struct {
@@ -834,6 +795,45 @@
 
   for (auto test: kTests) {
     AssertHexDoubleEquals(test.output, test.input);
->>>>>>> 3f2ba0f3
+  }
+}
+
+void AssertWriteUint128Equals(const v128& value, const std::string& expected) {
+  assert(expected.length() < 128);
+  char buffer[128];
+  WriteUint128(buffer, 128, value);
+  std::string actual(buffer, buffer + expected.length());
+  ASSERT_EQ(expected, actual);
+  ASSERT_EQ(buffer[expected.length()], '\0');
+}
+
+TEST(WriteUint128, Basic) {
+  AssertWriteUint128Equals({0, 0, 0, 0}, "0");
+  AssertWriteUint128Equals({1, 0, 0, 0}, "1");
+  AssertWriteUint128Equals({0x100f0e0d, 0x0c0b0a09, 0x08070605, 0x04030201},
+                           "5332529520247008778714484145835150861");
+  AssertWriteUint128Equals({0x00112233, 0x44556677, 0x8899aabb, 0xccddeeff},
+                           "272314856204801878456120017448021860915");
+  AssertWriteUint128Equals({0xffffffff, 0xffffffff, 0xffffffff, 0xffffffff},
+                           "340282366920938463463374607431768211455");
+  AssertWriteUint128Equals({0, 0, 1, 0}, "18446744073709551616");
+}
+
+TEST(WriteUint128, BufferTooSmall) {
+  {
+    char buffer[20];
+    WriteUint128(buffer, 20,
+                 {0xffffffff, 0xffffffff, 0xffffffff, 0xffffffff});
+    ASSERT_EQ(buffer[19], '\0');
+    std::string actual(buffer, buffer + 19);
+    ASSERT_EQ("3402823669209384634", actual);
+  }
+
+  {
+    char buffer[3];
+    WriteUint128(buffer, 3, {123, 0, 0, 0});
+    ASSERT_EQ(buffer[0], '1');
+    ASSERT_EQ(buffer[1], '2');
+    ASSERT_EQ(buffer[2], '\0');
   }
 }