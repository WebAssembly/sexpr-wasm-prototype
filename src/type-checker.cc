/*
 * Copyright 2017 WebAssembly Community Group participants
 *
 * Licensed under the Apache License, Version 2.0 (the "License");
 * you may not use this file except in compliance with the License.
 * You may obtain a copy of the License at
 *
 *     http://www.apache.org/licenses/LICENSE-2.0
 *
 * Unless required by applicable law or agreed to in writing, software
 * distributed under the License is distributed on an "AS IS" BASIS,
 * WITHOUT WARRANTIES OR CONDITIONS OF ANY KIND, either express or implied.
 * See the License for the specific language governing permissions and
 * limitations under the License.
 */

#include "src/type-checker.h"

#include <cinttypes>

namespace wabt {

namespace {

std::string TypesToString(const TypeVector& types,
                          const char* prefix = nullptr) {
  std::string result = "[";
  if (prefix) {
    result += prefix;
  }

  for (size_t i = 0; i < types.size(); ++i) {
    result += types[i].GetName();
    if (i < types.size() - 1) {
      result += ", ";
    }
  }
  result += "]";
  return result;
}

}  // end anonymous namespace

TypeChecker::Label::Label(LabelType label_type,
                          const TypeVector& param_types,
                          const TypeVector& result_types,
                          size_t limit)
    : label_type(label_type),
      param_types(param_types),
      result_types(result_types),
      type_stack_limit(limit),
      unreachable(false) {}

void TypeChecker::PrintError(const char* fmt, ...) {
  if (error_callback_) {
    WABT_SNPRINTF_ALLOCA(buffer, length, fmt);
    error_callback_(buffer);
  }
}

Result TypeChecker::GetLabel(Index depth, Label** out_label) {
  if (depth >= label_stack_.size()) {
    assert(label_stack_.size() > 0);
    PrintError("invalid depth: %" PRIindex " (max %" PRIzd ")", depth,
               label_stack_.size() - 1);
    *out_label = nullptr;
    return Result::Error;
  }
  *out_label = &label_stack_[label_stack_.size() - depth - 1];
  return Result::Ok;
}

Result TypeChecker::GetRethrowLabel(Index depth, Label** out_label) {
  if (Failed(GetLabel(depth, out_label))) {
    return Result::Error;
  }

  if ((*out_label)->label_type == LabelType::Catch) {
    return Result::Ok;
  }

  std::string candidates;
  for (Index idx = 0; idx < label_stack_.size(); idx++) {
    LabelType type = label_stack_[label_stack_.size() - idx - 1].label_type;
    if (type == LabelType::Catch) {
      if (!candidates.empty()) {
        candidates.append(", ");
      }
      candidates.append(std::to_string(idx));
    }
  }

  if (candidates.empty()) {
    PrintError("rethrow not in try catch block");
  } else {
    PrintError("invalid rethrow depth: %" PRIindex " (catches: %s)", depth,
               candidates.c_str());
  }
  *out_label = nullptr;
  return Result::Error;
}

Result TypeChecker::TopLabel(Label** out_label) {
  return GetLabel(0, out_label);
}

bool TypeChecker::IsUnreachable() {
  Label* label;
  if (Failed(TopLabel(&label))) {
    return true;
  }
  return label->unreachable;
}

void TypeChecker::ResetTypeStackToLabel(Label* label) {
  type_stack_.resize(label->type_stack_limit);
}

Result TypeChecker::SetUnreachable() {
  Label* label;
  CHECK_RESULT(TopLabel(&label));
  label->unreachable = true;
  ResetTypeStackToLabel(label);
  return Result::Ok;
}

void TypeChecker::PushLabel(LabelType label_type,
                            const TypeVector& param_types,
                            const TypeVector& result_types) {
  label_stack_.emplace_back(label_type, param_types, result_types,
                            type_stack_.size());
}

Result TypeChecker::PopLabel() {
  label_stack_.pop_back();
  return Result::Ok;
}

Result TypeChecker::CheckLabelType(Label* label, LabelType label_type) {
  return label->label_type == label_type ? Result::Ok : Result::Error;
}

Result TypeChecker::Check2LabelTypes(Label* label,
                                     LabelType label_type1,
                                     LabelType label_type2) {
  return label->label_type == label_type1 || label->label_type == label_type2
             ? Result::Ok
             : Result::Error;
}

Result TypeChecker::GetThisFunctionLabel(Label** label) {
  return GetLabel(label_stack_.size() - 1, label);
}

Result TypeChecker::PeekType(Index depth, Type* out_type) {
  Label* label;
  CHECK_RESULT(TopLabel(&label));

  if (label->type_stack_limit + depth >= type_stack_.size()) {
    *out_type = Type::Any;
    return label->unreachable ? Result::Ok : Result::Error;
  }
  *out_type = type_stack_[type_stack_.size() - depth - 1];
  return Result::Ok;
}

Result TypeChecker::PeekAndCheckType(Index depth, Type expected) {
  Type actual = Type::Any;
  Result result = PeekType(depth, &actual);
  return result | CheckType(actual, expected);
}

Result TypeChecker::DropTypes(size_t drop_count) {
  Label* label;
  CHECK_RESULT(TopLabel(&label));
  if (label->type_stack_limit + drop_count > type_stack_.size()) {
    ResetTypeStackToLabel(label);
    return label->unreachable ? Result::Ok : Result::Error;
  }
  type_stack_.erase(type_stack_.end() - drop_count, type_stack_.end());
  return Result::Ok;
}

void TypeChecker::PushType(Type type) {
  if (type != Type::Void) {
    type_stack_.push_back(type);
  }
}

void TypeChecker::PushTypes(const TypeVector& types) {
  for (Type type : types) {
    PushType(type);
  }
}

Result TypeChecker::CheckTypeStackEnd(const char* desc) {
  Label* label;
  CHECK_RESULT(TopLabel(&label));
  Result result = (type_stack_.size() == label->type_stack_limit)
                      ? Result::Ok
                      : Result::Error;
  PrintStackIfFailed(result, desc);
  return result;
}

Result TypeChecker::CheckType(Type actual, Type expected) {
  if (expected == Type::Any || actual == Type::Any) {
    return Result::Ok;
  }
  if (actual != expected) {
    return Result::Error;
  }
  return Result::Ok;
}

Result TypeChecker::CheckTypes(const TypeVector& actual,
                               const TypeVector& expected) {
  if (actual.size() != expected.size()) {
    return Result::Error;
  } else {
    Result result = Result::Ok;
    for (size_t i = 0; i < actual.size(); i++)
      result |= CheckType(actual[i], expected[i]);
    return result;
  }
}

Result TypeChecker::CheckSignature(const TypeVector& sig, const char* desc) {
  Result result = Result::Ok;
  for (size_t i = 0; i < sig.size(); ++i) {
    result |= PeekAndCheckType(sig.size() - i - 1, sig[i]);
  }
  PrintStackIfFailed(result, desc, sig);
  return result;
}

Result TypeChecker::CheckReturnSignature(const TypeVector& actual,
                                         const TypeVector& expected,
                                         const char* desc) {
  Result result = CheckTypes(actual, expected);
  if (Failed(result)) {
    PrintError("return signatures have inconsistent types: expected %s, got %s",
               TypesToString(expected).c_str(), TypesToString(actual).c_str());
  }
  return result;
}

Result TypeChecker::PopAndCheckSignature(const TypeVector& sig,
                                         const char* desc) {
  Result result = CheckSignature(sig, desc);
  result |= DropTypes(sig.size());
  return result;
}

Result TypeChecker::PopAndCheckCall(const TypeVector& param_types,
                                    const TypeVector& result_types,
                                    const char* desc) {
  Result result = CheckSignature(param_types, desc);
  result |= DropTypes(param_types.size());
  PushTypes(result_types);
  return result;
}

Result TypeChecker::PopAndCheck1Type(Type expected, const char* desc) {
  Result result = Result::Ok;
  result |= PeekAndCheckType(0, expected);
  PrintStackIfFailed(result, desc, expected);
  result |= DropTypes(1);
  return result;
}

Result TypeChecker::PopAndCheck2Types(Type expected1,
                                      Type expected2,
                                      const char* desc) {
  Result result = Result::Ok;
  result |= PeekAndCheckType(0, expected2);
  result |= PeekAndCheckType(1, expected1);
  PrintStackIfFailed(result, desc, expected1, expected2);
  result |= DropTypes(2);
  return result;
}

Result TypeChecker::PopAndCheck3Types(Type expected1,
                                      Type expected2,
                                      Type expected3,
                                      const char* desc) {
  Result result = Result::Ok;
  result |= PeekAndCheckType(0, expected3);
  result |= PeekAndCheckType(1, expected2);
  result |= PeekAndCheckType(2, expected1);
  PrintStackIfFailed(result, desc, expected1, expected2, expected3);
  result |= DropTypes(3);
  return result;
}

Result TypeChecker::CheckOpcode1(Opcode opcode,
                                 const Limits* limits,
                                 bool has_address_operands) {
  Result result =
      PopAndCheck1Type(opcode.GetMemoryParam(
                           opcode.GetParamType1(), limits,
                           has_address_operands || opcode.GetMemorySize() != 0),
                       opcode.GetName());
  PushType(has_address_operands
               ? opcode.GetMemoryParam(opcode.GetResultType(), limits, true)
               : opcode.GetResultType());
  return result;
}

Result TypeChecker::CheckOpcode2(Opcode opcode, const Limits* limits) {
  Result result =
      PopAndCheck2Types(opcode.GetMemoryParam(opcode.GetParamType1(), limits,
                                              opcode.GetMemorySize() != 0),
                        opcode.GetParamType2(), opcode.GetName());
  PushType(opcode.GetResultType());
  return result;
}

Result TypeChecker::CheckOpcode3(Opcode opcode,
                                 const Limits* limits1,
                                 const Limits* limits2,
                                 const Limits* limits3) {
  bool has_address_operands = limits1 || limits2 || limits3;
  Result result =
      PopAndCheck3Types(opcode.GetMemoryParam(opcode.GetParamType1(), limits1,
                                              has_address_operands),
                        opcode.GetMemoryParam(opcode.GetParamType2(), limits2,
                                              has_address_operands),
                        opcode.GetMemoryParam(opcode.GetParamType3(), limits3,
                                              has_address_operands),
                        opcode.GetName());
  PushType(opcode.GetResultType());
  return result;
}

void TypeChecker::PrintStackIfFailed(Result result,
                                     const char* desc,
                                     const TypeVector& expected) {
  if (Succeeded(result)) {
    return;
  }

  size_t limit = 0;
  Label* label;
  if (Succeeded(TopLabel(&label))) {
    limit = label->type_stack_limit;
  }

  TypeVector actual;
  size_t max_depth = type_stack_.size() - limit;

  // In general we want to print as many values of the actual stack as were
  // expected. However, if the stack was expected to be empty, we should
  // print some amount of the actual stack.
  size_t actual_size;
  if (expected.size() == 0) {
    // Don't print too many elements if the stack is really deep.
    const size_t kMaxActualStackToPrint = 4;
    actual_size = std::min(kMaxActualStackToPrint, max_depth);
  } else {
    actual_size = std::min(expected.size(), max_depth);
  }

  bool incomplete_actual_stack = actual_size != max_depth;

  for (size_t i = 0; i < actual_size; ++i) {
    Type type;
    Result result = PeekType(actual_size - i - 1, &type);
    WABT_USE(result);
    assert(Succeeded(result));
    actual.push_back(type);
  }

  std::string message = "type mismatch in ";
  message += desc;
  message += ", expected ";
  message += TypesToString(expected);
  message += " but got ";
  message += TypesToString(actual, incomplete_actual_stack ? "... " : nullptr);

  PrintError("%s", message.c_str());
}

Result TypeChecker::BeginFunction(const TypeVector& sig) {
  type_stack_.clear();
  label_stack_.clear();
  PushLabel(LabelType::Func, TypeVector(), sig);
  return Result::Ok;
}

Result TypeChecker::OnAtomicLoad(Opcode opcode, const Limits& limits) {
  return CheckOpcode1(opcode, &limits);
}

Result TypeChecker::OnAtomicStore(Opcode opcode, const Limits& limits) {
  return CheckOpcode2(opcode, &limits);
}

Result TypeChecker::OnAtomicRmw(Opcode opcode, const Limits& limits) {
  return CheckOpcode2(opcode, &limits);
}

Result TypeChecker::OnAtomicRmwCmpxchg(Opcode opcode, const Limits& limits) {
  return CheckOpcode3(opcode, &limits);
}

Result TypeChecker::OnAtomicWait(Opcode opcode, const Limits& limits) {
  return CheckOpcode3(opcode, &limits);
}

Result TypeChecker::OnAtomicFence(uint32_t consistency_model) {
  return Result::Ok;
}

Result TypeChecker::OnAtomicNotify(Opcode opcode, const Limits& limits) {
  return CheckOpcode2(opcode, &limits);
}

Result TypeChecker::OnBinary(Opcode opcode) {
  return CheckOpcode2(opcode);
}

Result TypeChecker::OnBlock(const TypeVector& param_types,
                            const TypeVector& result_types) {
  Result result = PopAndCheckSignature(param_types, "block");
  PushLabel(LabelType::Block, param_types, result_types);
  PushTypes(param_types);
  return result;
}

Result TypeChecker::OnBr(Index depth) {
  Result result = Result::Ok;
  Label* label;
  CHECK_RESULT(GetLabel(depth, &label));
  result |= CheckSignature(label->br_types(), "br");
  CHECK_RESULT(SetUnreachable());
  return result;
}

Result TypeChecker::OnBrIf(Index depth) {
  Result result = PopAndCheck1Type(Type::I32, "br_if");
  Label* label;
  CHECK_RESULT(GetLabel(depth, &label));
  result |= PopAndCheckSignature(label->br_types(), "br_if");
  PushTypes(label->br_types());
  return result;
}

Result TypeChecker::BeginBrTable() {
  br_table_sig_ = nullptr;
  return PopAndCheck1Type(Type::I32, "br_table");
}

Result TypeChecker::OnBrTableTarget(Index depth) {
  Result result = Result::Ok;
  Label* label;
  CHECK_RESULT(GetLabel(depth, &label));
  TypeVector& label_sig = label->br_types();
  result |= CheckSignature(label_sig, "br_table");

  // Make sure this label's signature is consistent with the previous labels'
  // signatures.
  if (br_table_sig_ == nullptr) {
    br_table_sig_ = &label_sig;
  } else {
    if (*br_table_sig_ != label_sig) {
      result |= Result::Error;
      PrintError("br_table labels have inconsistent types: expected %s, got %s",
                 TypesToString(*br_table_sig_).c_str(),
                 TypesToString(label_sig).c_str());
    }
  }

  return result;
}

Result TypeChecker::EndBrTable() {
  return SetUnreachable();
}

Result TypeChecker::OnCall(const TypeVector& param_types,
                           const TypeVector& result_types) {
  return PopAndCheckCall(param_types, result_types, "call");
}

Result TypeChecker::OnCallIndirect(const TypeVector& param_types,
                                   const TypeVector& result_types) {
  Result result = PopAndCheck1Type(Type::I32, "call_indirect");
  result |= PopAndCheckCall(param_types, result_types, "call_indirect");
  return result;
}

Result TypeChecker::OnReturnCall(const TypeVector& param_types,
                                 const TypeVector& result_types) {
  Result result = PopAndCheckSignature(param_types, "return_call");
  Label* func_label;
  CHECK_RESULT(GetThisFunctionLabel(&func_label));
  result |= CheckReturnSignature(result_types, func_label->result_types,
                                 "return_call");

  CHECK_RESULT(SetUnreachable());
  return result;
}

Result TypeChecker::OnReturnCallIndirect(const TypeVector& param_types,
                                         const TypeVector& result_types) {
  Result result = PopAndCheck1Type(Type::I32, "return_call_indirect");

  result |= PopAndCheckSignature(param_types, "return_call_indirect");
  Label* func_label;
  CHECK_RESULT(GetThisFunctionLabel(&func_label));
  result |= CheckReturnSignature(result_types, func_label->result_types,
                                 "return_call_indirect");

  CHECK_RESULT(SetUnreachable());
  return result;
}

Result TypeChecker::OnCompare(Opcode opcode) {
  return CheckOpcode2(opcode);
}

Result TypeChecker::OnCatch(const TypeVector& sig) {
  Result result = Result::Ok;
  Label* label;
  CHECK_RESULT(TopLabel(&label));
  result |= Check2LabelTypes(label, LabelType::Try, LabelType::Catch);
  result |= PopAndCheckSignature(label->result_types, "try block");
  result |= CheckTypeStackEnd("try block");
  ResetTypeStackToLabel(label);
  label->label_type = LabelType::Catch;
  label->unreachable = false;
  PushTypes(sig);
  return result;
}

Result TypeChecker::OnConst(Type type) {
  PushType(type);
  return Result::Ok;
}

Result TypeChecker::OnConvert(Opcode opcode) {
  return CheckOpcode1(opcode);
}

Result TypeChecker::OnDelegate(Index depth) {
  Result result = Result::Ok;
  Label* label;
  // Delegate starts counting after the current try, as the delegate
  // instruction is not actually in the try block.
  CHECK_RESULT(GetLabel(depth + 1, &label));
  if (Failed(Check2LabelTypes(label, LabelType::Try, LabelType::Func))) {
    PrintError("try-delegate must target a try block or function label");
    result = Result::Error;
  }

  Label* try_label;
  CHECK_RESULT(TopLabel(&try_label));
  result |= CheckLabelType(try_label, LabelType::Try);
  result |= PopAndCheckSignature(try_label->result_types, "try block");
  result |= CheckTypeStackEnd("try block");
  ResetTypeStackToLabel(try_label);

  // Since an end instruction does not follow a delegate, we push
  // the block results here and pop the label.
  PushTypes(try_label->result_types);
  PopLabel();
  return result;
}

Result TypeChecker::OnDrop() {
  Result result = Result::Ok;
  result |= DropTypes(1);
  PrintStackIfFailed(result, "drop", Type::Any);
  return result;
}

Result TypeChecker::OnElse() {
  Result result = Result::Ok;
  Label* label;
  CHECK_RESULT(TopLabel(&label));
  result |= CheckLabelType(label, LabelType::If);
  result |= PopAndCheckSignature(label->result_types, "if true branch");
  result |= CheckTypeStackEnd("if true branch");
  ResetTypeStackToLabel(label);
  PushTypes(label->param_types);
  label->label_type = LabelType::Else;
  label->unreachable = false;
  return result;
}

Result TypeChecker::OnEnd(Label* label,
                          const char* sig_desc,
                          const char* end_desc) {
  Result result = Result::Ok;
  result |= PopAndCheckSignature(label->result_types, sig_desc);
  result |= CheckTypeStackEnd(end_desc);
  ResetTypeStackToLabel(label);
  PushTypes(label->result_types);
  PopLabel();
  return result;
}

Result TypeChecker::OnEnd() {
  Result result = Result::Ok;
  static const char* s_label_type_name[] = {
<<<<<<< HEAD
      "function",        "block", "loop",      "if",
      "if false branch", "try",   "try catch", "try unwind"};
=======
      "function", "block", "loop", "if", "if false branch", "try", "try catch"};
>>>>>>> 16ab4349
  WABT_STATIC_ASSERT(WABT_ARRAY_SIZE(s_label_type_name) == kLabelTypeCount);
  Label* label;
  CHECK_RESULT(TopLabel(&label));
  assert(static_cast<int>(label->label_type) < kLabelTypeCount);
  if (label->label_type == LabelType::If) {
    // An if without an else will just pass the params through, so the result
    // types must be the same as the param types. It has the same behavior as
    // an empty else block.
    CHECK_RESULT(OnElse());
  }

  const char* desc = s_label_type_name[static_cast<int>(label->label_type)];
  result |= OnEnd(label, desc, desc);
  return result;
}

Result TypeChecker::OnIf(const TypeVector& param_types,
                         const TypeVector& result_types) {
  Result result = PopAndCheck1Type(Type::I32, "if");
  result |= PopAndCheckSignature(param_types, "if");
  PushLabel(LabelType::If, param_types, result_types);
  PushTypes(param_types);
  return result;
}

Result TypeChecker::OnGlobalGet(Type type) {
  PushType(type);
  return Result::Ok;
}

Result TypeChecker::OnGlobalSet(Type type) {
  return PopAndCheck1Type(type, "global.set");
}

Result TypeChecker::OnLoad(Opcode opcode, const Limits& limits) {
  return CheckOpcode1(opcode, &limits);
}

Result TypeChecker::OnLocalGet(Type type) {
  PushType(type);
  return Result::Ok;
}

Result TypeChecker::OnLocalSet(Type type) {
  return PopAndCheck1Type(type, "local.set");
}

Result TypeChecker::OnLocalTee(Type type) {
  Result result = Result::Ok;
  result |= PopAndCheck1Type(type, "local.tee");
  PushType(type);
  return result;
}

Result TypeChecker::OnLoop(const TypeVector& param_types,
                           const TypeVector& result_types) {
  Result result = PopAndCheckSignature(param_types, "loop");
  PushLabel(LabelType::Loop, param_types, result_types);
  PushTypes(param_types);
  return result;
}

Result TypeChecker::OnMemoryCopy(const Limits& limits) {
  return CheckOpcode3(Opcode::MemoryCopy, &limits, &limits, &limits);
}

Result TypeChecker::OnDataDrop(uint32_t segment) {
  return Result::Ok;
}

Result TypeChecker::OnMemoryFill(const Limits& limits) {
  return CheckOpcode3(Opcode::MemoryFill, &limits, nullptr, &limits);
}

Result TypeChecker::OnMemoryGrow(const Limits& limits) {
  return CheckOpcode1(Opcode::MemoryGrow, &limits, true);
}

Result TypeChecker::OnMemoryInit(uint32_t segment, const Limits& limits) {
  return CheckOpcode3(Opcode::MemoryInit, &limits);
}

Result TypeChecker::OnMemorySize(const Limits& limits) {
  PushType(limits.IndexType());
  return Result::Ok;
}

Result TypeChecker::OnTableCopy() {
  return CheckOpcode3(Opcode::TableCopy);
}

Result TypeChecker::OnElemDrop(uint32_t segment) {
  return Result::Ok;
}

Result TypeChecker::OnTableInit(uint32_t table, uint32_t segment) {
  return CheckOpcode3(Opcode::TableInit);
}

Result TypeChecker::OnTableGet(Type elem_type) {
  Result result = PopAndCheck1Type(Type::I32, "table.get");
  PushType(elem_type);
  return result;
}

Result TypeChecker::OnTableSet(Type elem_type) {
  return PopAndCheck2Types(Type::I32, elem_type, "table.set");
}

Result TypeChecker::OnTableGrow(Type elem_type) {
  Result result = PopAndCheck2Types(elem_type, Type::I32, "table.grow");
  PushType(Type::I32);
  return result;
}

Result TypeChecker::OnTableSize() {
  PushType(Type::I32);
  return Result::Ok;
}

Result TypeChecker::OnTableFill(Type elem_type) {
  return PopAndCheck3Types(Type::I32, elem_type, Type::I32, "table.fill");
}

Result TypeChecker::OnRefFuncExpr(Index) {
  PushType(Type::FuncRef);
  return Result::Ok;
}

Result TypeChecker::OnRefNullExpr(Type type) {
  PushType(type);
  return Result::Ok;
}

Result TypeChecker::OnRefIsNullExpr() {
  Type type;
  Result result = PeekType(0, &type);
  if (!type.IsRef()) {
    TypeVector actual;
    if (Succeeded(result)) {
      actual.push_back(type);
    }
    std::string message =
        "type mismatch in ref.is_null, expected reference but got " +
        TypesToString(actual);
    PrintError("%s", message.c_str());
    result = Result::Error;
  }
  result |= DropTypes(1);
  PushType(Type::I32);
  return result;
}

Result TypeChecker::OnRethrow(Index depth) {
  Result result = Result::Ok;
  Label* label;
  CHECK_RESULT(GetRethrowLabel(depth, &label));
  CHECK_RESULT(SetUnreachable());
  return result;
}

Result TypeChecker::OnThrow(const TypeVector& sig) {
  Result result = Result::Ok;
  result |= PopAndCheckSignature(sig, "throw");
  CHECK_RESULT(SetUnreachable());
  return result;
}

Result TypeChecker::OnReturn() {
  Result result = Result::Ok;
  Label* func_label;
  CHECK_RESULT(GetThisFunctionLabel(&func_label));
  result |= PopAndCheckSignature(func_label->result_types, "return");
  CHECK_RESULT(SetUnreachable());
  return result;
}

Result TypeChecker::OnSelect(const TypeVector& expected) {
  Result result = Result::Ok;
  Type type1 = Type::Any;
  Type type2 = Type::Any;
  Type result_type = Type::Any;
  result |= PeekAndCheckType(0, Type::I32);
  result |= PeekType(1, &type1);
  result |= PeekType(2, &type2);
  if (expected.empty()) {
    if (type1.IsRef() || type2.IsRef()) {
      result = Result::Error;
    } else {
      result |= CheckType(type1, type2);
      result_type = type1;
    }
  } else {
    assert(expected.size() == 1);
    result |= CheckType(type1, expected[0]);
    result |= CheckType(type2, expected[0]);
  }
  PrintStackIfFailed(result, "select", result_type, result_type, Type::I32);
  result |= DropTypes(3);
  PushType(result_type);
  return result;
}

Result TypeChecker::OnStore(Opcode opcode, const Limits& limits) {
  return CheckOpcode2(opcode, &limits);
}

Result TypeChecker::OnTry(const TypeVector& param_types,
                          const TypeVector& result_types) {
  Result result = PopAndCheckSignature(param_types, "try");
  PushLabel(LabelType::Try, param_types, result_types);
  PushTypes(param_types);
  return result;
}

Result TypeChecker::OnUnary(Opcode opcode) {
  return CheckOpcode1(opcode);
}

Result TypeChecker::OnTernary(Opcode opcode) {
  return CheckOpcode3(opcode);
}

Result TypeChecker::OnSimdLaneOp(Opcode opcode, uint64_t lane_idx) {
  Result result = Result::Ok;
  uint32_t lane_count = opcode.GetSimdLaneCount();
  if (lane_idx >= lane_count) {
    PrintError("lane index must be less than %d (got %" PRIu64 ")", lane_count,
               lane_idx);
    result = Result::Error;
  }

  switch (opcode) {
    case Opcode::I8X16ExtractLaneS:
    case Opcode::I8X16ExtractLaneU:
    case Opcode::I16X8ExtractLaneS:
    case Opcode::I16X8ExtractLaneU:
    case Opcode::I32X4ExtractLane:
    case Opcode::F32X4ExtractLane:
    case Opcode::I64X2ExtractLane:
    case Opcode::F64X2ExtractLane:
      result |= CheckOpcode1(opcode);
      break;
    case Opcode::I8X16ReplaceLane:
    case Opcode::I16X8ReplaceLane:
    case Opcode::I32X4ReplaceLane:
    case Opcode::F32X4ReplaceLane:
    case Opcode::I64X2ReplaceLane:
    case Opcode::F64X2ReplaceLane:
      result |= CheckOpcode2(opcode);
      break;
    default:
      WABT_UNREACHABLE;
  }
  return result;
}

Result TypeChecker::OnSimdLoadLane(Opcode opcode,
                                   const Limits& limits,
                                   uint64_t lane_idx) {
  Result result = Result::Ok;
  uint32_t lane_count = opcode.GetSimdLaneCount();
  if (lane_idx >= lane_count) {
    PrintError("lane index must be less than %d (got %" PRIu64 ")", lane_count,
               lane_idx);
    result = Result::Error;
  }
  result |= CheckOpcode2(opcode, &limits);
  return result;
}

Result TypeChecker::OnSimdStoreLane(Opcode opcode,
                                    const Limits& limits,
                                    uint64_t lane_idx) {
  Result result = Result::Ok;
  uint32_t lane_count = opcode.GetSimdLaneCount();
  if (lane_idx >= lane_count) {
    PrintError("lane index must be less than %d (got %" PRIu64 ")", lane_count,
               lane_idx);
    result = Result::Error;
  }
  result |= CheckOpcode2(opcode, &limits);
  return result;
}

Result TypeChecker::OnSimdShuffleOp(Opcode opcode, v128 lane_idx) {
  Result result = Result::Ok;
  uint8_t simd_data[16];
  memcpy(simd_data, &lane_idx, 16);
  for (int i = 0; i < 16; i++) {
    if (simd_data[i] >= 32) {
      PrintError("lane index must be less than 32 (got %d)", simd_data[i]);
      result = Result::Error;
    }
  }

  result |= CheckOpcode2(opcode);
  return result;
}

Result TypeChecker::OnUnreachable() {
  return SetUnreachable();
}

Result TypeChecker::EndFunction() {
  Result result = Result::Ok;
  Label* label;
  CHECK_RESULT(TopLabel(&label));
  result |= CheckLabelType(label, LabelType::Func);
  result |= OnEnd(label, "implicit return", "function");
  return result;
}

}  // namespace wabt<|MERGE_RESOLUTION|>--- conflicted
+++ resolved
@@ -604,12 +604,7 @@
 Result TypeChecker::OnEnd() {
   Result result = Result::Ok;
   static const char* s_label_type_name[] = {
-<<<<<<< HEAD
-      "function",        "block", "loop",      "if",
-      "if false branch", "try",   "try catch", "try unwind"};
-=======
       "function", "block", "loop", "if", "if false branch", "try", "try catch"};
->>>>>>> 16ab4349
   WABT_STATIC_ASSERT(WABT_ARRAY_SIZE(s_label_type_name) == kLabelTypeCount);
   Label* label;
   CHECK_RESULT(TopLabel(&label));
