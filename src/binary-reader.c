/*
 * Copyright 2016 WebAssembly Community Group participants
 *
 * Licensed under the Apache License, Version 2.0 (the "License");
 * you may not use this file except in compliance with the License.
 * You may obtain a copy of the License at
 *
 *     http://www.apache.org/licenses/LICENSE-2.0
 *
 * Unless required by applicable law or agreed to in writing, software
 * distributed under the License is distributed on an "AS IS" BASIS,
 * WITHOUT WARRANTIES OR CONDITIONS OF ANY KIND, either express or implied.
 * See the License for the specific language governing permissions and
 * limitations under the License.
 */

#include "binary-reader.h"

#include <assert.h>
#include <inttypes.h>
#include <setjmp.h>
#include <stdarg.h>
#include <stdint.h>
#include <stdio.h>
#include <string.h>

#include "allocator.h"
#include "binary.h"
#include "config.h"
#include "stream.h"
#include "vector.h"

#if HAVE_ALLOCA
#include <alloca.h>
#endif

#define INDENT_SIZE 2

#define INITIAL_PARAM_TYPES_CAPACITY 128
#define INITIAL_BR_TABLE_TARGET_CAPACITY 1000

typedef uint32_t Uint32;
WASM_DEFINE_VECTOR(type, WasmType)
WASM_DEFINE_VECTOR(uint32, Uint32);

#define CALLBACK_CTX(member, ...)                                       \
  RAISE_ERROR_UNLESS(                                                   \
      WASM_SUCCEEDED(                                                   \
          ctx->reader->member                                           \
              ? ctx->reader->member(get_user_context(ctx), __VA_ARGS__) \
              : WASM_OK),                                               \
      #member " callback failed")

#define CALLBACK_CTX0(member)                                         \
  RAISE_ERROR_UNLESS(                                                 \
      WASM_SUCCEEDED(ctx->reader->member                              \
                         ? ctx->reader->member(get_user_context(ctx)) \
                         : WASM_OK),                                  \
      #member " callback failed")

#define CALLBACK_SECTION(member, section_size) \
  CALLBACK_CTX(member, section_size)

#define CALLBACK0(member)                                              \
  RAISE_ERROR_UNLESS(                                                  \
      WASM_SUCCEEDED(ctx->reader->member                               \
                         ? ctx->reader->member(ctx->reader->user_data) \
                         : WASM_OK),                                   \
      #member " callback failed")

#define CALLBACK(member, ...)                                            \
  RAISE_ERROR_UNLESS(                                                    \
      WASM_SUCCEEDED(                                                    \
          ctx->reader->member                                            \
              ? ctx->reader->member(__VA_ARGS__, ctx->reader->user_data) \
              : WASM_OK),                                                \
      #member " callback failed")

#define FORWARD0(member)                                                   \
  return ctx->reader->member ? ctx->reader->member(ctx->reader->user_data) \
                             : WASM_OK

#define FORWARD_CTX0(member)                  \
  if (!ctx->reader->member)                   \
    return WASM_OK;                           \
  WasmBinaryReaderContext new_ctx = *context; \
  new_ctx.user_data = ctx->reader->user_data; \
  return ctx->reader->member(&new_ctx);

#define FORWARD_CTX(member, ...)              \
  if (!ctx->reader->member)                   \
    return WASM_OK;                           \
  WasmBinaryReaderContext new_ctx = *context; \
  new_ctx.user_data = ctx->reader->user_data; \
  return ctx->reader->member(&new_ctx, __VA_ARGS__);

#define FORWARD(member, ...)                                            \
  return ctx->reader->member                                            \
             ? ctx->reader->member(__VA_ARGS__, ctx->reader->user_data) \
             : WASM_OK

#define RAISE_ERROR(...) \
  (ctx->reader->on_error ? raise_error(ctx, __VA_ARGS__) : (void)0)

#define RAISE_ERROR_UNLESS(cond, ...) \
  if (!(cond))                        \
    RAISE_ERROR(__VA_ARGS__);

#define V(NAME, name, code) [code] = #NAME,
static const char* s_section_name[] = {WASM_FOREACH_BINARY_SECTION(V)};
#undef V

typedef struct Context {
  WasmAllocator* allocator;
  const uint8_t* data;
  size_t data_size;
  size_t offset;
  size_t read_end; /* Either the section end or data_size. */
  WasmBinaryReaderContext user_ctx;
  WasmBinaryReader* reader;
  jmp_buf error_jmp_buf;
  WasmTypeVector param_types;
  Uint32Vector target_depths;
  const WasmReadBinaryOptions* options;
  WasmBinarySection last_section_code;
  uint32_t num_signatures;
  uint32_t num_imports;
  uint32_t num_func_imports;
  uint32_t num_table_imports;
  uint32_t num_memory_imports;
  uint32_t num_global_imports;
  uint32_t num_function_signatures;
  uint32_t num_tables;
  uint32_t num_memories;
  uint32_t num_globals;
  uint32_t num_exports;
  uint32_t num_function_bodies;
} Context;

typedef struct LoggingContext {
  WasmStream* stream;
  WasmBinaryReader* reader;
  int indent;
} LoggingContext;

static WasmBinaryReaderContext* get_user_context(Context* ctx) {
  ctx->user_ctx.user_data = ctx->reader->user_data;
  ctx->user_ctx.data = ctx->data;
  ctx->user_ctx.size = ctx->data_size;
  ctx->user_ctx.offset = ctx->offset;
  return &ctx->user_ctx;
}

static void WASM_PRINTF_FORMAT(2, 3)
    raise_error(Context* ctx, const char* format, ...) {
  WASM_SNPRINTF_ALLOCA(buffer, length, format);
  assert(ctx->reader->on_error);
  ctx->reader->on_error(get_user_context(ctx), buffer);
  longjmp(ctx->error_jmp_buf, 1);
}

#define IN_SIZE(type)                                       \
  if (ctx->offset + sizeof(type) > ctx->read_end) {         \
    RAISE_ERROR("unable to read " #type ": %s", desc);      \
  }                                                         \
  memcpy(out_value, ctx->data + ctx->offset, sizeof(type)); \
  ctx->offset += sizeof(type)

static void in_u8(Context* ctx, uint8_t* out_value, const char* desc) {
  IN_SIZE(uint8_t);
}

static void in_u32(Context* ctx, uint32_t* out_value, const char* desc) {
  IN_SIZE(uint32_t);
}

static void in_f32(Context* ctx, uint32_t* out_value, const char* desc) {
  IN_SIZE(float);
}

static void in_f64(Context* ctx, uint64_t* out_value, const char* desc) {
  IN_SIZE(double);
}

#undef IN_SIZE

#define BYTE_AT(type, i, shift) (((type)p[i] & 0x7f) << (shift))

#define LEB128_1(type) (BYTE_AT(type, 0, 0))
#define LEB128_2(type) (BYTE_AT(type, 1, 7) | LEB128_1(type))
#define LEB128_3(type) (BYTE_AT(type, 2, 14) | LEB128_2(type))
#define LEB128_4(type) (BYTE_AT(type, 3, 21) | LEB128_3(type))
#define LEB128_5(type) (BYTE_AT(type, 4, 28) | LEB128_4(type))
#define LEB128_6(type) (BYTE_AT(type, 5, 35) | LEB128_5(type))
#define LEB128_7(type) (BYTE_AT(type, 6, 42) | LEB128_6(type))
#define LEB128_8(type) (BYTE_AT(type, 7, 49) | LEB128_7(type))
#define LEB128_9(type) (BYTE_AT(type, 8, 56) | LEB128_8(type))
#define LEB128_10(type) (BYTE_AT(type, 9, 63) | LEB128_9(type))

#define SHIFT_AMOUNT(type, sign_bit) (sizeof(type) * 8 - 1 - (sign_bit))
#define SIGN_EXTEND(type, value, sign_bit)            \
  ((type)((value) << SHIFT_AMOUNT(type, sign_bit)) >> \
   SHIFT_AMOUNT(type, sign_bit))

size_t wasm_read_u32_leb128(const uint8_t* p,
                            const uint8_t* end,
                            uint32_t* out_value) {
  if (p < end && (p[0] & 0x80) == 0) {
    *out_value = LEB128_1(uint32_t);
    return 1;
  } else if (p + 1 < end && (p[1] & 0x80) == 0) {
    *out_value = LEB128_2(uint32_t);
    return 2;
  } else if (p + 2 < end && (p[2] & 0x80) == 0) {
    *out_value = LEB128_3(uint32_t);
    return 3;
  } else if (p + 3 < end && (p[3] & 0x80) == 0) {
    *out_value = LEB128_4(uint32_t);
    return 4;
  } else if (p + 4 < end && (p[4] & 0x80) == 0) {
    /* the top bits set represent values > 32 bits */
    if (p[4] & 0xf0)
      return 0;
    *out_value = LEB128_5(uint32_t);
    return 5;
  } else {
    /* past the end */
    *out_value = 0;
    return 0;
  }
}

static void in_u32_leb128(Context* ctx, uint32_t* out_value, const char* desc) {
  const uint8_t* p = ctx->data + ctx->offset;
  const uint8_t* end = ctx->data + ctx->read_end;
  size_t bytes_read = wasm_read_u32_leb128(p, end, out_value);
  if (!bytes_read)
    RAISE_ERROR("unable to read u32 leb128: %s", desc);
  ctx->offset += bytes_read;
}

size_t wasm_read_i32_leb128(const uint8_t* p,
                            const uint8_t* end,
                            uint32_t* out_value) {
  if (p < end && (p[0] & 0x80) == 0) {
    uint32_t result = LEB128_1(uint32_t);
    *out_value = SIGN_EXTEND(int32_t, result, 6);
    return 1;
  } else if (p + 1 < end && (p[1] & 0x80) == 0) {
    uint32_t result = LEB128_2(uint32_t);
    *out_value = SIGN_EXTEND(int32_t, result, 13);
    return 2;
  } else if (p + 2 < end && (p[2] & 0x80) == 0) {
    uint32_t result = LEB128_3(uint32_t);
    *out_value = SIGN_EXTEND(int32_t, result, 20);
    return 3;
  } else if (p + 3 < end && (p[3] & 0x80) == 0) {
    uint32_t result = LEB128_4(uint32_t);
    *out_value = SIGN_EXTEND(int32_t, result, 27);
    return 4;
  } else if (p + 4 < end && (p[4] & 0x80) == 0) {
    /* the top bits should be a sign-extension of the sign bit */
    WasmBool sign_bit_set = (p[4] & 0x8);
    int top_bits = p[4] & 0xf0;
    if ((sign_bit_set && top_bits != 0x70) ||
        (!sign_bit_set && top_bits != 0)) {
      return 0;
    }
    uint32_t result = LEB128_5(uint32_t);
    *out_value = result;
    return 5;
  } else {
    /* past the end */
    return 0;
  }
}

static void in_i32_leb128(Context* ctx, uint32_t* out_value, const char* desc) {
  const uint8_t* p = ctx->data + ctx->offset;
  const uint8_t* end = ctx->data + ctx->read_end;
  size_t bytes_read = wasm_read_i32_leb128(p, end, out_value);
  if (!bytes_read)
    RAISE_ERROR("unable to read i32 leb128: %s", desc);
  ctx->offset += bytes_read;
}

static void in_i64_leb128(Context* ctx, uint64_t* out_value, const char* desc) {
  const uint8_t* p = ctx->data + ctx->offset;
  const uint8_t* end = ctx->data + ctx->read_end;

  if (p < end && (p[0] & 0x80) == 0) {
    uint64_t result = LEB128_1(uint64_t);
    *out_value = SIGN_EXTEND(int64_t, result, 6);
    ctx->offset += 1;
  } else if (p + 1 < end && (p[1] & 0x80) == 0) {
    uint64_t result = LEB128_2(uint64_t);
    *out_value = SIGN_EXTEND(int64_t, result, 13);
    ctx->offset += 2;
  } else if (p + 2 < end && (p[2] & 0x80) == 0) {
    uint64_t result = LEB128_3(uint64_t);
    *out_value = SIGN_EXTEND(int64_t, result, 20);
    ctx->offset += 3;
  } else if (p + 3 < end && (p[3] & 0x80) == 0) {
    uint64_t result = LEB128_4(uint64_t);
    *out_value = SIGN_EXTEND(int64_t, result, 27);
    ctx->offset += 4;
  } else if (p + 4 < end && (p[4] & 0x80) == 0) {
    uint64_t result = LEB128_5(uint64_t);
    *out_value = SIGN_EXTEND(int64_t, result, 34);
    ctx->offset += 5;
  } else if (p + 5 < end && (p[5] & 0x80) == 0) {
    uint64_t result = LEB128_6(uint64_t);
    *out_value = SIGN_EXTEND(int64_t, result, 41);
    ctx->offset += 6;
  } else if (p + 6 < end && (p[6] & 0x80) == 0) {
    uint64_t result = LEB128_7(uint64_t);
    *out_value = SIGN_EXTEND(int64_t, result, 48);
    ctx->offset += 7;
  } else if (p + 7 < end && (p[7] & 0x80) == 0) {
    uint64_t result = LEB128_8(uint64_t);
    *out_value = SIGN_EXTEND(int64_t, result, 55);
    ctx->offset += 8;
  } else if (p + 8 < end && (p[8] & 0x80) == 0) {
    uint64_t result = LEB128_9(uint64_t);
    *out_value = SIGN_EXTEND(int64_t, result, 62);
    ctx->offset += 9;
  } else if (p + 9 < end && (p[9] & 0x80) == 0) {
    /* the top bits should be a sign-extension of the sign bit */
    WasmBool sign_bit_set = (p[9] & 0x1);
    int top_bits = p[9] & 0xfe;
    if ((sign_bit_set && top_bits != 0x7e) ||
        (!sign_bit_set && top_bits != 0)) {
      RAISE_ERROR("invalid i64 leb128: %s", desc);
    }
    uint64_t result = LEB128_10(uint64_t);
    *out_value = result;
    ctx->offset += 10;
  } else {
    /* past the end */
    RAISE_ERROR("unable to read i64 leb128: %s", desc);
  }
}

#undef BYTE_AT
#undef LEB128_1
#undef LEB128_2
#undef LEB128_3
#undef LEB128_4
#undef LEB128_5
#undef LEB128_6
#undef LEB128_7
#undef LEB128_8
#undef LEB128_9
#undef LEB128_10
#undef SHIFT_AMOUNT
#undef SIGN_EXTEND

static void in_type(Context* ctx, WasmType* out_value, const char* desc) {
  uint32_t type = 0;
  in_i32_leb128(ctx, &type, desc);
  /* Must be in the vs7 range: [-128, 127). */
  if ((int32_t)type < -128 || (int32_t)type > 127)
    RAISE_ERROR("invalid type: %d", type);
  *out_value = type;
}

static void in_str(Context* ctx, WasmStringSlice* out_str, const char* desc) {
  uint32_t str_len = 0;
  in_u32_leb128(ctx, &str_len, "string length");

  if (ctx->offset + str_len > ctx->read_end)
    RAISE_ERROR("unable to read string: %s", desc);

  out_str->start = (const char*)ctx->data + ctx->offset;
  out_str->length = str_len;
  ctx->offset += str_len;
}

static void in_bytes(Context* ctx,
                     const void** out_data,
                     uint32_t* out_data_size,
                     const char* desc) {
  uint32_t data_size = 0;
  in_u32_leb128(ctx, &data_size, "data size");

  if (ctx->offset + data_size > ctx->read_end)
    RAISE_ERROR("unable to read data: %s", desc);

  *out_data = (const uint8_t*)ctx->data + ctx->offset;
  *out_data_size = data_size;
  ctx->offset += data_size;
}

static WasmBool is_valid_external_kind(uint8_t kind) {
  return kind < WASM_NUM_EXTERNAL_KINDS;
}

static WasmBool is_concrete_type(WasmType type) {
  switch (type) {
    case WASM_TYPE_I32:
    case WASM_TYPE_I64:
    case WASM_TYPE_F32:
    case WASM_TYPE_F64:
      return WASM_TRUE;

    default:
      return WASM_FALSE;
  }
}

static WasmBool is_inline_sig_type(WasmType type) {
  return is_concrete_type(type) || type == WASM_TYPE_VOID;
}

static uint32_t num_total_funcs(Context* ctx) {
  return ctx->num_func_imports + ctx->num_function_signatures;
}

static uint32_t num_total_tables(Context* ctx) {
  return ctx->num_table_imports + ctx->num_tables;
}

static uint32_t num_total_memories(Context* ctx) {
  return ctx->num_memory_imports + ctx->num_memories;
}

static uint32_t num_total_globals(Context* ctx) {
  return ctx->num_global_imports + ctx->num_globals;
}

<<<<<<< HEAD
static void handle_custom_section(Context* ctx,
                                  WasmStringSlice* section_name,
                                  uint32_t section_size) {
  CALLBACK_CTX(begin_custom_section, section_size, *section_name);
  if (ctx->options->read_debug_names && ctx->name_section_ok &&
      strncmp(section_name->start, WASM_BINARY_SECTION_NAME,
              section_name->length) == 0) {
    CALLBACK_SECTION(begin_names_section);
    uint32_t i, num_functions;
    in_u32_leb128(ctx, &num_functions, "function name count");
    RAISE_ERROR_UNLESS(num_functions <= num_total_funcs(ctx),
                       "function name count > function signature count");
    CALLBACK(on_function_names_count, num_functions);
    for (i = 0; i < num_functions; ++i) {
      WasmStringSlice function_name;
      in_str(ctx, &function_name, "function name");
      CALLBACK(on_function_name, i, function_name);

      uint32_t num_locals;
      in_u32_leb128(ctx, &num_locals, "local name count");
      CALLBACK(on_local_names_count, i, num_locals);
      uint32_t j;
      for (j = 0; j < num_locals; ++j) {
        WasmStringSlice local_name;
        in_str(ctx, &local_name, "local name");
        CALLBACK(on_local_name, i, j, local_name);
      }
    }
    CALLBACK0(end_names_section);
  } else if (strncmp(section_name->start, WASM_BINARY_SECTION_RELOC,
             strlen(WASM_BINARY_SECTION_RELOC)) == 0) {
    CALLBACK_SECTION(begin_reloc_section);
    uint32_t i, num_relocs, section;
    in_u32_leb128(ctx, &section, "section");
    in_u32_leb128(ctx, &num_relocs, "relocation count count");
    CALLBACK(on_reloc_count, num_relocs);
    for (i = 0; i < num_relocs; ++i) {
      uint32_t reloc_type, offset;
      in_u32_leb128(ctx, &reloc_type, "relocation type");
      in_u32_leb128(ctx, &offset, "offset");
      CALLBACK(on_reloc, reloc_type, section, offset);
    }
    CALLBACK0(end_reloc_section);
  }
  CALLBACK_CTX0(end_custom_section);
}

static WasmBool skip_until_section(Context* ctx,
                                   WasmBinarySection expected_code,
                                   uint32_t* section_size) {
  uint32_t section_start_offset = ctx->offset;
  uint32_t section_code;
  if (ctx->offset == ctx->data_size) {
    /* ok, no more sections */
    return WASM_FALSE;
  }

  if (ctx->section_end != ctx->data_size && ctx->offset != ctx->section_end) {
    RAISE_ERROR("unfinished section (expected end: 0x%" PRIzx ")",
                ctx->section_end);
  }

  /* Reset section_end to the full data size so the next section can be read. */
  ctx->section_end = ctx->data_size;

  in_u32_leb128(ctx, &section_code, "section code");
  in_u32_leb128(ctx, section_size, "section size");

  ctx->section_end = ctx->offset + *section_size;

  if (ctx->section_end > ctx->data_size)
    RAISE_ERROR("invalid section size: extends past end");

  if (section_code == WASM_BINARY_SECTION_CUSTOM) {
    CALLBACK_CTX(begin_section, section_code, *section_size);
    WasmStringSlice section_name;
    in_str(ctx, &section_name, "section name");
    handle_custom_section(ctx, &section_name, *section_size);
    ctx->offset = ctx->section_end;
    return skip_until_section(ctx, expected_code, section_size);
  } else {
    /* section is known, check if it is valid. */
    if (section_code >= WASM_NUM_BINARY_SECTIONS) {
      RAISE_ERROR("invalid section code: %u; max is %u", section_code,
                  WASM_NUM_BINARY_SECTIONS - 1);
    }

    if (section_code == expected_code) {
      CALLBACK_CTX(begin_section, section_code, *section_size);
      return WASM_TRUE;
    } else if (section_code < expected_code) {
      RAISE_ERROR("section %s out of order", s_section_name[section_code]);
      return WASM_FALSE;
    } else {
      /* ok, future section. Reset the offset. */
      ctx->offset = section_start_offset;
      ctx->section_end = ctx->data_size;
      return WASM_FALSE;
    }
  }
}

static void destroy_context(WasmAllocator* allocator, Context* ctx) {
  wasm_destroy_type_vector(allocator, &ctx->param_types);
  wasm_destroy_uint32_vector(allocator, &ctx->target_depths);
=======
static void destroy_context(Context* ctx) {
  wasm_destroy_type_vector(ctx->allocator, &ctx->param_types);
  wasm_destroy_uint32_vector(ctx->allocator, &ctx->target_depths);
>>>>>>> 050712d0
}

/* Logging */

static void indent(LoggingContext* ctx) {
  ctx->indent += INDENT_SIZE;
}

static void dedent(LoggingContext* ctx) {
  ctx->indent -= INDENT_SIZE;
  assert(ctx->indent >= 0);
}

static void write_indent(LoggingContext* ctx) {
  static char s_indent[] =
      "                                                                       "
      "                                                                       ";
  static size_t s_indent_len = sizeof(s_indent) - 1;
  size_t indent = ctx->indent;
  while (indent > s_indent_len) {
    wasm_write_data(ctx->stream, s_indent, s_indent_len, NULL);
    indent -= s_indent_len;
  }
  if (indent > 0) {
    wasm_write_data(ctx->stream, s_indent, indent, NULL);
  }
}

#define LOGF_NOINDENT(...) wasm_writef(ctx->stream, __VA_ARGS__)

#define LOGF(...)               \
  do {                          \
    write_indent(ctx);          \
    LOGF_NOINDENT(__VA_ARGS__); \
  } while (0)

static void logging_on_error(WasmBinaryReaderContext* ctx,
                             const char* message) {
  LoggingContext* logging_ctx = ctx->user_data;
  if (logging_ctx->reader->on_error) {
    WasmBinaryReaderContext new_ctx = *ctx;
    new_ctx.user_data = logging_ctx->reader->user_data;
    logging_ctx->reader->on_error(&new_ctx, message);
  }
}

static WasmResult logging_begin_custom_section(WasmBinaryReaderContext* context,
                                               uint32_t size,
                                               WasmStringSlice section_name) {
  LoggingContext* ctx = context->user_data;
  LOGF("begin_custom_section: '" PRIstringslice "' size=%d\n",
       WASM_PRINTF_STRING_SLICE_ARG(section_name), size);
  indent(ctx);
  FORWARD_CTX(begin_custom_section, size, section_name);
}

#define LOGGING_BEGIN(name)                                                \
  static WasmResult logging_begin_##name(WasmBinaryReaderContext* context, \
                                         uint32_t size) {                  \
    LoggingContext* ctx = context->user_data;                              \
    LOGF("begin_" #name "\n");                                             \
    indent(ctx);                                                           \
    FORWARD_CTX(begin_##name, size);                                       \
  }

#define LOGGING_END(name)                                                  \
  static WasmResult logging_end_##name(WasmBinaryReaderContext* context) { \
    LoggingContext* ctx = context->user_data;                              \
    dedent(ctx);                                                           \
    LOGF("end_" #name "\n");                                               \
    FORWARD_CTX0(end_##name);                                              \
  }

#define LOGGING_UINT32(name)                                          \
  static WasmResult logging_##name(uint32_t value, void* user_data) { \
    LoggingContext* ctx = user_data;                                  \
    LOGF(#name "(%u)\n", value);                                      \
    FORWARD(name, value);                                             \
  }

#define LOGGING_UINT32_DESC(name, desc)                               \
  static WasmResult logging_##name(uint32_t value, void* user_data) { \
    LoggingContext* ctx = user_data;                                  \
    LOGF(#name "(" desc ": %u)\n", value);                            \
    FORWARD(name, value);                                             \
  }

#define LOGGING_UINT32_UINT32(name, desc0, desc1)                    \
  static WasmResult logging_##name(uint32_t value0, uint32_t value1, \
                                   void* user_data) {                \
    LoggingContext* ctx = user_data;                                 \
    LOGF(#name "(" desc0 ": %u, " desc1 ": %u)\n", value0, value1);  \
    FORWARD(name, value0, value1);                                   \
  }

#define LOGGING_UINT32_UINT32_CTX(name, desc0, desc1)                  \
  static WasmResult logging_##name(WasmBinaryReaderContext* context,   \
                                   uint32_t value0, uint32_t value1) { \
    LoggingContext* ctx = context->user_data;                          \
    LOGF(#name "(" desc0 ": %u, " desc1 ": %u)\n", value0, value1);    \
    FORWARD_CTX(name, value0, value1);                                 \
  }

#define LOGGING_OPCODE(name)                                             \
  static WasmResult logging_##name(WasmOpcode opcode, void* user_data) { \
    LoggingContext* ctx = user_data;                                     \
    LOGF(#name "(\"%s\" (%u))\n", wasm_get_opcode_name(opcode), opcode); \
    FORWARD(name, opcode);                                               \
  }

#define LOGGING0(name)                                \
  static WasmResult logging_##name(void* user_data) { \
    LoggingContext* ctx = user_data;                  \
    LOGF(#name "\n");                                 \
    FORWARD0(name);                                   \
  }

LOGGING_UINT32(begin_module)
LOGGING0(end_module)
LOGGING_END(custom_section)
LOGGING_BEGIN(signature_section)
LOGGING_UINT32(on_signature_count)
LOGGING_END(signature_section)
LOGGING_BEGIN(import_section)
LOGGING_UINT32(on_import_count)
LOGGING_UINT32_UINT32(on_import_func, "index", "sig_index")
LOGGING_END(import_section)
LOGGING_BEGIN(function_signatures_section)
LOGGING_UINT32(on_function_signatures_count)
LOGGING_UINT32_UINT32(on_function_signature, "index", "sig_index")
LOGGING_END(function_signatures_section)
LOGGING_BEGIN(table_section)
LOGGING_UINT32(on_table_count)
LOGGING_END(table_section)
LOGGING_BEGIN(memory_section)
LOGGING_UINT32(on_memory_count)
LOGGING_END(memory_section)
LOGGING_BEGIN(global_section)
LOGGING_UINT32(on_global_count)
LOGGING_UINT32(begin_global_init_expr)
LOGGING_UINT32(end_global_init_expr)
LOGGING_UINT32(end_global)
LOGGING_END(global_section)
LOGGING_BEGIN(export_section)
LOGGING_UINT32(on_export_count)
LOGGING_END(export_section)
LOGGING_BEGIN(start_section)
LOGGING_UINT32(on_start_function)
LOGGING_END(start_section)
LOGGING_BEGIN(function_bodies_section)
LOGGING_UINT32(on_function_bodies_count)
LOGGING_UINT32(begin_function_body)
LOGGING_UINT32(end_function_body)
LOGGING_UINT32(on_local_decl_count)
LOGGING_OPCODE(on_binary_expr)
LOGGING_UINT32_DESC(on_call_expr, "func_index")
LOGGING_UINT32_DESC(on_call_import_expr, "import_index")
LOGGING_UINT32_DESC(on_call_indirect_expr, "sig_index")
LOGGING_OPCODE(on_compare_expr)
LOGGING_OPCODE(on_convert_expr)
LOGGING0(on_current_memory_expr)
LOGGING0(on_drop_expr)
LOGGING0(on_else_expr)
LOGGING0(on_end_expr)
LOGGING_UINT32_DESC(on_get_global_expr, "index")
LOGGING_UINT32_DESC(on_get_local_expr, "index")
LOGGING0(on_grow_memory_expr)
LOGGING0(on_nop_expr)
LOGGING0(on_return_expr)
LOGGING0(on_select_expr)
LOGGING_UINT32_DESC(on_set_global_expr, "index")
LOGGING_UINT32_DESC(on_set_local_expr, "index")
LOGGING_UINT32_DESC(on_tee_local_expr, "index")
LOGGING0(on_unreachable_expr)
LOGGING_OPCODE(on_unary_expr)
LOGGING_END(function_bodies_section)
LOGGING_BEGIN(elem_section)
LOGGING_UINT32(on_elem_segment_count)
LOGGING_UINT32_UINT32(begin_elem_segment, "index", "table_index")
LOGGING_UINT32(begin_elem_segment_init_expr)
LOGGING_UINT32(end_elem_segment_init_expr)
LOGGING_UINT32_UINT32_CTX(on_elem_segment_function_index_count,
                          "index",
                          "count")
LOGGING_UINT32_UINT32(on_elem_segment_function_index, "index", "func_index")
LOGGING_UINT32(end_elem_segment)
LOGGING_END(elem_section)
LOGGING_BEGIN(data_section)
LOGGING_UINT32(on_data_segment_count)
LOGGING_UINT32_UINT32(begin_data_segment, "index", "memory_index")
LOGGING_UINT32(begin_data_segment_init_expr)
LOGGING_UINT32(end_data_segment_init_expr)
LOGGING_UINT32(end_data_segment)
LOGGING_END(data_section)
LOGGING_BEGIN(names_section)
LOGGING_UINT32(on_function_names_count)
LOGGING_UINT32_UINT32(on_local_names_count, "index", "count")
LOGGING_END(names_section)
LOGGING_BEGIN(reloc_section)
LOGGING_UINT32(on_reloc_count)
LOGGING_END(reloc_section)
LOGGING_UINT32_UINT32(on_init_expr_get_global_expr, "index", "global_index")

static void sprint_limits(char* dst, size_t size, const WasmLimits* limits) {
  int result;
  if (limits->has_max) {
    result = wasm_snprintf(dst, size, "initial: %" PRIu64 ", max: %" PRIu64,
                           limits->initial, limits->max);
  } else {
    result = wasm_snprintf(dst, size, "initial: %" PRIu64, limits->initial);
  }
  WASM_USE(result);
  assert((size_t)result < size);
}

static void log_types(LoggingContext* ctx,
                      uint32_t type_count,
                      WasmType* types) {
  uint32_t i;
  LOGF_NOINDENT("[");
  for (i = 0; i < type_count; ++i) {
    LOGF_NOINDENT("%s", wasm_get_type_name(types[i]));
    if (i != type_count - 1)
      LOGF_NOINDENT(", ");
  }
  LOGF_NOINDENT("]");
}

static WasmResult logging_on_signature(uint32_t index,
                                       uint32_t param_count,
                                       WasmType* param_types,
                                       uint32_t result_count,
                                       WasmType* result_types,
                                       void* user_data) {
  LoggingContext* ctx = user_data;
  LOGF("on_signature(index: %u, params: ", index);
  log_types(ctx, param_count, param_types);
  LOGF_NOINDENT(", results: ");
  log_types(ctx, result_count, result_types);
  LOGF_NOINDENT(")\n");
  FORWARD(on_signature, index, param_count, param_types, result_count,
          result_types);
}

static WasmResult logging_on_import(uint32_t index,
                                    WasmStringSlice module_name,
                                    WasmStringSlice field_name,
                                    void* user_data) {
  LoggingContext* ctx = user_data;
  LOGF("on_import(index: %u, module: \"" PRIstringslice
       "\", field: \"" PRIstringslice "\")\n",
       index, WASM_PRINTF_STRING_SLICE_ARG(module_name),
       WASM_PRINTF_STRING_SLICE_ARG(field_name));
  FORWARD(on_import, index, module_name, field_name);
}

static WasmResult logging_on_import_table(uint32_t index,
                                          WasmType elem_type,
                                          const WasmLimits* elem_limits,
                                          void* user_data) {
  LoggingContext* ctx = user_data;
  char buf[100];
  sprint_limits(buf, sizeof(buf), elem_limits);
  LOGF("on_import_table(index: %u, elem_type: %s, %s)\n", index,
       wasm_get_type_name(elem_type), buf);
  FORWARD(on_import_table, index, elem_type, elem_limits);
}

static WasmResult logging_on_import_memory(uint32_t index,
                                           const WasmLimits* page_limits,
                                           void* user_data) {
  LoggingContext* ctx = user_data;
  char buf[100];
  sprint_limits(buf, sizeof(buf), page_limits);
  LOGF("on_import_memory(index: %u, %s)\n", index, buf);
  FORWARD(on_import_memory, index, page_limits);
}

static WasmResult logging_on_import_global(uint32_t index,
                                           WasmType type,
                                           WasmBool mutable_,
                                           void* user_data) {
  LoggingContext* ctx = user_data;
  LOGF("on_import_global(index: %u, type: %s, mutable: %s)\n", index,
       wasm_get_type_name(type), mutable_ ? "true" : "false");
  FORWARD(on_import_global, index, type, mutable_);
}

static WasmResult logging_on_table(uint32_t index,
                                   WasmType elem_type,
                                   const WasmLimits* elem_limits,
                                   void* user_data) {
  LoggingContext* ctx = user_data;
  char buf[100];
  sprint_limits(buf, sizeof(buf), elem_limits);
  LOGF("on_table(index: %u, elem_type: %s, %s)\n", index,
       wasm_get_type_name(elem_type), buf);
  FORWARD(on_table, index, elem_type, elem_limits);
}

static WasmResult logging_on_memory(uint32_t index,
                                    const WasmLimits* page_limits,
                                    void* user_data) {
  LoggingContext* ctx = user_data;
  char buf[100];
  sprint_limits(buf, sizeof(buf), page_limits);
  LOGF("on_memory(index: %u, %s)\n", index, buf);
  FORWARD(on_memory, index, page_limits);
}

static WasmResult logging_begin_global(uint32_t index,
                                       WasmType type,
                                       WasmBool mutable_,
                                       void* user_data) {
  LoggingContext* ctx = user_data;
  LOGF("begin_global(index: %u, type: %s, mutable: %s)\n", index,
       wasm_get_type_name(type), mutable_ ? "true" : "false");
  FORWARD(begin_global, index, type, mutable_);
}

static WasmResult logging_on_export(uint32_t index,
                                    WasmExternalKind kind,
                                    uint32_t item_index,
                                    WasmStringSlice name,
                                    void* user_data) {
  LoggingContext* ctx = user_data;
  LOGF("on_export(index: %u, kind: %s, item_index: %u, name: \"" PRIstringslice
       "\")\n",
       index, wasm_get_kind_name(kind), item_index,
       WASM_PRINTF_STRING_SLICE_ARG(name));
  FORWARD(on_export, index, kind, item_index, name);
}

static WasmResult logging_begin_function_body_pass(uint32_t index,
                                                   uint32_t pass,
                                                   void* user_data) {
  LoggingContext* ctx = user_data;
  LOGF("begin_function_body_pass(index: %u, pass: %u)\n", index, pass);
  indent(ctx);
  FORWARD(begin_function_body_pass, index, pass);
}

static WasmResult logging_on_local_decl(uint32_t decl_index,
                                        uint32_t count,
                                        WasmType type,
                                        void* user_data) {
  LoggingContext* ctx = user_data;
  LOGF("on_local_decl(index: %u, count: %u, type: %s)\n", decl_index, count,
       wasm_get_type_name(type));
  FORWARD(on_local_decl, decl_index, count, type);
}

static WasmResult logging_on_block_expr(uint32_t num_types,
                                        WasmType* sig_types,
                                        void* user_data) {
  LoggingContext* ctx = user_data;
  LOGF("on_block_expr(sig: ");
  log_types(ctx, num_types, sig_types);
  LOGF_NOINDENT(")\n");
  FORWARD(on_block_expr, num_types, sig_types);
}

static WasmResult logging_on_br_expr(uint32_t depth, void* user_data) {
  LoggingContext* ctx = user_data;
  LOGF("on_br_expr(depth: %u)\n", depth);
  FORWARD(on_br_expr, depth);
}

static WasmResult logging_on_br_if_expr(uint32_t depth, void* user_data) {
  LoggingContext* ctx = user_data;
  LOGF("on_br_if_expr(depth: %u)\n", depth);
  FORWARD(on_br_if_expr, depth);
}

static WasmResult logging_on_br_table_expr(WasmBinaryReaderContext* context,
                                           uint32_t num_targets,
                                           uint32_t* target_depths,
                                           uint32_t default_target_depth) {
  LoggingContext* ctx = context->user_data;
  LOGF("on_br_table_expr(num_targets: %u, depths: [", num_targets);
  uint32_t i;
  for (i = 0; i < num_targets; ++i) {
    LOGF_NOINDENT("%u", target_depths[i]);
    if (i != num_targets - 1)
      LOGF_NOINDENT(", ");
  }
  LOGF_NOINDENT("], default: %u)\n", default_target_depth);
  FORWARD_CTX(on_br_table_expr, num_targets, target_depths,
              default_target_depth);
}

static WasmResult logging_on_f32_const_expr(uint32_t value_bits,
                                            void* user_data) {
  LoggingContext* ctx = user_data;
  float value;
  memcpy(&value, &value_bits, sizeof(value));
  LOGF("on_f32_const_expr(%g (0x04%x))\n", value, value_bits);
  FORWARD(on_f32_const_expr, value_bits);
}

static WasmResult logging_on_f64_const_expr(uint64_t value_bits,
                                            void* user_data) {
  LoggingContext* ctx = user_data;
  double value;
  memcpy(&value, &value_bits, sizeof(value));
  LOGF("on_f64_const_expr(%g (0x08%" PRIx64 "))\n", value, value_bits);
  FORWARD(on_f64_const_expr, value_bits);
}

static WasmResult logging_on_i32_const_expr(uint32_t value, void* user_data) {
  LoggingContext* ctx = user_data;
  LOGF("on_i32_const_expr(%u (0x%x))\n", value, value);
  FORWARD(on_i32_const_expr, value);
}

static WasmResult logging_on_i64_const_expr(uint64_t value, void* user_data) {
  LoggingContext* ctx = user_data;
  LOGF("on_i64_const_expr(%" PRIu64 " (0x%" PRIx64 "))\n", value, value);
  FORWARD(on_i64_const_expr, value);
}

static WasmResult logging_on_if_expr(uint32_t num_types,
                                     WasmType* sig_types,
                                     void* user_data) {
  LoggingContext* ctx = user_data;
  LOGF("on_if_expr(sig: ");
  log_types(ctx, num_types, sig_types);
  LOGF_NOINDENT(")\n");
  FORWARD(on_if_expr, num_types, sig_types);
}

static WasmResult logging_on_load_expr(WasmOpcode opcode,
                                       uint32_t alignment_log2,
                                       uint32_t offset,
                                       void* user_data) {
  LoggingContext* ctx = user_data;
  LOGF("on_load_expr(opcode: \"%s\" (%u), align log2: %u, offset: %u)\n",
       wasm_get_opcode_name(opcode), opcode, alignment_log2, offset);
  FORWARD(on_load_expr, opcode, alignment_log2, offset);
}

static WasmResult logging_on_loop_expr(uint32_t num_types,
                                       WasmType* sig_types,
                                       void* user_data) {
  LoggingContext* ctx = user_data;
  LOGF("on_loop_expr(sig: ");
  log_types(ctx, num_types, sig_types);
  LOGF_NOINDENT(")\n");
  FORWARD(on_loop_expr, num_types, sig_types);
}

static WasmResult logging_on_store_expr(WasmOpcode opcode,
                                        uint32_t alignment_log2,
                                        uint32_t offset,
                                        void* user_data) {
  LoggingContext* ctx = user_data;
  LOGF("on_store_expr(opcode: \"%s\" (%u), align log2: %u, offset: %u)\n",
       wasm_get_opcode_name(opcode), opcode, alignment_log2, offset);
  FORWARD(on_store_expr, opcode, alignment_log2, offset);
}

static WasmResult logging_end_function_body_pass(uint32_t index,
                                                 uint32_t pass,
                                                 void* user_data) {
  LoggingContext* ctx = user_data;
  dedent(ctx);
  LOGF("end_function_body_pass(index: %u, pass: %u)\n", index, pass);
  FORWARD(end_function_body_pass, index, pass);
}

static WasmResult logging_on_data_segment_data(uint32_t index,
                                               const void* data,
                                               uint32_t size,
                                               void* user_data) {
  LoggingContext* ctx = user_data;
  LOGF("on_data_segment_data(index:%u, size:%u)\n", index, size);
  FORWARD(on_data_segment_data, index, data, size);
}

static WasmResult logging_on_function_name(uint32_t index,
                                           WasmStringSlice name,
                                           void* user_data) {
  LoggingContext* ctx = user_data;
  LOGF("on_function_name(index: %u, name: \"" PRIstringslice "\")\n", index,
       WASM_PRINTF_STRING_SLICE_ARG(name));
  FORWARD(on_function_name, index, name);
}

static WasmResult logging_on_local_name(uint32_t func_index,
                                        uint32_t local_index,
                                        WasmStringSlice name,
                                        void* user_data) {
  LoggingContext* ctx = user_data;
  LOGF("on_local_name(func_index: %u, local_index: %u, name: \"" PRIstringslice
       "\")\n",
       func_index, local_index, WASM_PRINTF_STRING_SLICE_ARG(name));
  FORWARD(on_local_name, func_index, local_index, name);
}

static WasmResult logging_on_init_expr_f32_const_expr(uint32_t index,
                                                      uint32_t value_bits,
                                                      void* user_data) {
  LoggingContext* ctx = user_data;
  float value;
  memcpy(&value, &value_bits, sizeof(value));
  LOGF("on_init_expr_f32_const_expr(index: %u, value: %g (0x04%x))\n", index,
       value, value_bits);
  FORWARD(on_init_expr_f32_const_expr, index, value_bits);
}

static WasmResult logging_on_init_expr_f64_const_expr(uint32_t index,
                                                      uint64_t value_bits,
                                                      void* user_data) {
  LoggingContext* ctx = user_data;
  double value;
  memcpy(&value, &value_bits, sizeof(value));
  LOGF("on_init_expr_f64_const_expr(index: %u value: %g (0x08%" PRIx64 "))\n",
       index, value, value_bits);
  FORWARD(on_init_expr_f64_const_expr, index, value_bits);
}

static WasmResult logging_on_init_expr_i32_const_expr(uint32_t index,
                                                      uint32_t value,
                                                      void* user_data) {
  LoggingContext* ctx = user_data;
  LOGF("on_init_expr_i32_const_expr(index: %u, value: %u)\n", index, value);
  FORWARD(on_init_expr_i32_const_expr, index, value);
}

static WasmResult logging_on_init_expr_i64_const_expr(uint32_t index,
                                                      uint64_t value,
                                                      void* user_data) {
  LoggingContext* ctx = user_data;
  LOGF("on_init_expr_i64_const_expr(index: %u, value: %" PRIu64 ")\n", index,
       value);
  FORWARD(on_init_expr_i64_const_expr, index, value);
}

static WasmBinaryReader s_logging_binary_reader = {
    .user_data = NULL,
    .on_error = logging_on_error,
    .begin_module = logging_begin_module,
    .end_module = logging_end_module,

    .begin_custom_section = logging_begin_custom_section,
    .end_custom_section = logging_end_custom_section,

    .begin_signature_section = logging_begin_signature_section,
    .on_signature_count = logging_on_signature_count,
    .on_signature = logging_on_signature,
    .end_signature_section = logging_end_signature_section,

    .begin_import_section = logging_begin_import_section,
    .on_import_count = logging_on_import_count,
    .on_import = logging_on_import,
    .on_import_func = logging_on_import_func,
    .on_import_table = logging_on_import_table,
    .on_import_memory = logging_on_import_memory,
    .on_import_global = logging_on_import_global,
    .end_import_section = logging_end_import_section,

    .begin_function_signatures_section =
        logging_begin_function_signatures_section,
    .on_function_signatures_count = logging_on_function_signatures_count,
    .on_function_signature = logging_on_function_signature,
    .end_function_signatures_section = logging_end_function_signatures_section,

    .begin_table_section = logging_begin_table_section,
    .on_table_count = logging_on_table_count,
    .on_table = logging_on_table,
    .end_table_section = logging_end_table_section,

    .begin_memory_section = logging_begin_memory_section,
    .on_memory_count = logging_on_memory_count,
    .on_memory = logging_on_memory,
    .end_memory_section = logging_end_memory_section,

    .begin_global_section = logging_begin_global_section,
    .on_global_count = logging_on_global_count,
    .begin_global = logging_begin_global,
    .begin_global_init_expr = logging_begin_global_init_expr,
    .end_global_init_expr = logging_end_global_init_expr,
    .end_global = logging_end_global,
    .end_global_section = logging_end_global_section,

    .begin_export_section = logging_begin_export_section,
    .on_export_count = logging_on_export_count,
    .on_export = logging_on_export,
    .end_export_section = logging_end_export_section,

    .begin_start_section = logging_begin_start_section,
    .on_start_function = logging_on_start_function,
    .end_start_section = logging_end_start_section,

    .begin_function_bodies_section = logging_begin_function_bodies_section,
    .on_function_bodies_count = logging_on_function_bodies_count,
    .begin_function_body_pass = logging_begin_function_body_pass,
    .begin_function_body = logging_begin_function_body,
    .on_local_decl_count = logging_on_local_decl_count,
    .on_local_decl = logging_on_local_decl,
    .on_binary_expr = logging_on_binary_expr,
    .on_block_expr = logging_on_block_expr,
    .on_br_expr = logging_on_br_expr,
    .on_br_if_expr = logging_on_br_if_expr,
    .on_br_table_expr = logging_on_br_table_expr,
    .on_call_expr = logging_on_call_expr,
    .on_call_import_expr = logging_on_call_import_expr,
    .on_call_indirect_expr = logging_on_call_indirect_expr,
    .on_compare_expr = logging_on_compare_expr,
    .on_convert_expr = logging_on_convert_expr,
    .on_drop_expr = logging_on_drop_expr,
    .on_else_expr = logging_on_else_expr,
    .on_end_expr = logging_on_end_expr,
    .on_f32_const_expr = logging_on_f32_const_expr,
    .on_f64_const_expr = logging_on_f64_const_expr,
    .on_get_global_expr = logging_on_get_global_expr,
    .on_get_local_expr = logging_on_get_local_expr,
    .on_grow_memory_expr = logging_on_grow_memory_expr,
    .on_i32_const_expr = logging_on_i32_const_expr,
    .on_i64_const_expr = logging_on_i64_const_expr,
    .on_if_expr = logging_on_if_expr,
    .on_load_expr = logging_on_load_expr,
    .on_loop_expr = logging_on_loop_expr,
    .on_current_memory_expr = logging_on_current_memory_expr,
    .on_nop_expr = logging_on_nop_expr,
    .on_return_expr = logging_on_return_expr,
    .on_select_expr = logging_on_select_expr,
    .on_set_global_expr = logging_on_set_global_expr,
    .on_set_local_expr = logging_on_set_local_expr,
    .on_store_expr = logging_on_store_expr,
    .on_tee_local_expr = logging_on_tee_local_expr,
    .on_unary_expr = logging_on_unary_expr,
    .on_unreachable_expr = logging_on_unreachable_expr,
    .end_function_body = logging_end_function_body,
    .end_function_body_pass = logging_end_function_body_pass,
    .end_function_bodies_section = logging_end_function_bodies_section,

    .begin_elem_section = logging_begin_elem_section,
    .on_elem_segment_count = logging_on_elem_segment_count,
    .begin_elem_segment = logging_begin_elem_segment,
    .begin_elem_segment_init_expr = logging_begin_elem_segment_init_expr,
    .end_elem_segment_init_expr = logging_end_elem_segment_init_expr,
    .on_elem_segment_function_index_count =
        logging_on_elem_segment_function_index_count,
    .on_elem_segment_function_index = logging_on_elem_segment_function_index,
    .end_elem_segment = logging_end_elem_segment,
    .end_elem_section = logging_end_elem_section,

    .begin_data_section = logging_begin_data_section,
    .on_data_segment_count = logging_on_data_segment_count,
    .begin_data_segment = logging_begin_data_segment,
    .begin_data_segment_init_expr = logging_begin_data_segment_init_expr,
    .end_data_segment_init_expr = logging_end_data_segment_init_expr,
    .on_data_segment_data = logging_on_data_segment_data,
    .end_data_segment = logging_end_data_segment,
    .end_data_section = logging_end_data_section,

    .begin_names_section = logging_begin_names_section,
    .on_function_names_count = logging_on_function_names_count,
    .on_function_name = logging_on_function_name,
    .on_local_names_count = logging_on_local_names_count,
    .on_local_name = logging_on_local_name,
    .end_names_section = logging_end_names_section,

    .begin_reloc_section = logging_begin_reloc_section,
    .on_reloc_count = logging_on_reloc_count,
    .end_reloc_section = logging_end_reloc_section,

    .on_init_expr_f32_const_expr = logging_on_init_expr_f32_const_expr,
    .on_init_expr_f64_const_expr = logging_on_init_expr_f64_const_expr,
    .on_init_expr_get_global_expr = logging_on_init_expr_get_global_expr,
    .on_init_expr_i32_const_expr = logging_on_init_expr_i32_const_expr,
    .on_init_expr_i64_const_expr = logging_on_init_expr_i64_const_expr,
};

static void read_init_expr(Context* ctx, uint32_t index) {
  uint8_t opcode;
  in_u8(ctx, &opcode, "opcode");
  switch (opcode) {
    case WASM_OPCODE_I32_CONST: {
      uint32_t value = 0;
      in_i32_leb128(ctx, &value, "init_expr i32.const value");
      CALLBACK(on_init_expr_i32_const_expr, index, value);
      break;
    }

    case WASM_OPCODE_I64_CONST: {
      uint64_t value = 0;
      in_i64_leb128(ctx, &value, "init_expr i64.const value");
      CALLBACK(on_init_expr_i64_const_expr, index, value);
      break;
    }

    case WASM_OPCODE_F32_CONST: {
      uint32_t value_bits = 0;
      in_f32(ctx, &value_bits, "init_expr f32.const value");
      CALLBACK(on_init_expr_f32_const_expr, index, value_bits);
      break;
    }

    case WASM_OPCODE_F64_CONST: {
      uint64_t value_bits = 0;
      in_f64(ctx, &value_bits, "init_expr f64.const value");
      CALLBACK(on_init_expr_f64_const_expr, index, value_bits);
      break;
    }

    case WASM_OPCODE_GET_GLOBAL: {
      uint32_t global_index;
      in_u32_leb128(ctx, &global_index, "init_expr get_global index");
      CALLBACK(on_init_expr_get_global_expr, index, global_index);
      break;
    }

    case WASM_OPCODE_END:
      return;

    default:
      RAISE_ERROR("unexpected opcode in initializer expression: %d (0x%x)",
                  opcode, opcode);
      break;
  }

  in_u8(ctx, &opcode, "opcode");
  RAISE_ERROR_UNLESS(opcode == WASM_OPCODE_END,
                     "expected END opcode after initializer expression");
}

static void read_table(Context* ctx,
                       WasmType* out_elem_type,
                       WasmLimits* out_elem_limits) {
  in_type(ctx, out_elem_type, "table elem type");
  RAISE_ERROR_UNLESS(*out_elem_type == WASM_TYPE_ANYFUNC,
                     "table elem type must by anyfunc");

  uint32_t flags;
  uint32_t initial;
  uint32_t max = 0;
  in_u32_leb128(ctx, &flags, "table flags");
  in_u32_leb128(ctx, &initial, "table initial elem count");
  WasmBool has_max = flags & WASM_BINARY_LIMITS_HAS_MAX_FLAG;
  if (has_max) {
    in_u32_leb128(ctx, &max, "table max elem count");
    RAISE_ERROR_UNLESS(initial <= max,
                       "table initial elem count must be <= max elem count");
  }

  out_elem_limits->has_max = has_max;
  out_elem_limits->initial = initial;
  out_elem_limits->max = max;
}

static void read_memory(Context* ctx, WasmLimits* out_page_limits) {
  uint32_t flags;
  uint32_t initial;
  uint32_t max = 0;
  in_u32_leb128(ctx, &flags, "memory flags");
  in_u32_leb128(ctx, &initial, "memory initial page count");
  WasmBool has_max = flags & WASM_BINARY_LIMITS_HAS_MAX_FLAG;
  RAISE_ERROR_UNLESS(initial <= WASM_MAX_PAGES, "invalid memory initial size");
  if (has_max) {
    in_u32_leb128(ctx, &max, "memory max page count");
    RAISE_ERROR_UNLESS(max <= WASM_MAX_PAGES, "invalid memory max size");
    RAISE_ERROR_UNLESS(initial <= max,
                       "memory initial size must be <= max size");
  }

  out_page_limits->has_max = has_max;
  out_page_limits->initial = initial;
  out_page_limits->max = max;
}

static void read_global_header(Context* ctx,
                               WasmType* out_type,
                               WasmBool* out_mutable) {
  WasmType global_type;
  uint8_t mutable_;
  in_type(ctx, &global_type, "global type");
  RAISE_ERROR_UNLESS(is_concrete_type(global_type),
                     "expected valid global type");

  in_u8(ctx, &mutable_, "global mutability");
  RAISE_ERROR_UNLESS(mutable_ <= 1, "global mutability must be 0 or 1");

  *out_type = global_type;
  *out_mutable = mutable_;
}

static void read_function_body(Context* ctx, uint32_t end_offset) {
  WasmBool seen_end_opcode = WASM_FALSE;
  while (ctx->offset < end_offset) {
    uint8_t opcode;
    in_u8(ctx, &opcode, "opcode");
    CALLBACK_CTX(on_opcode, opcode);
    switch (opcode) {
      case WASM_OPCODE_UNREACHABLE:
        CALLBACK0(on_unreachable_expr);
        CALLBACK_CTX0(on_opcode_bare);
        break;

      case WASM_OPCODE_BLOCK: {
        WasmType sig_type;
        in_type(ctx, &sig_type, "block signature type");
        RAISE_ERROR_UNLESS(is_inline_sig_type(sig_type),
                           "expected valid block signature type");
        uint32_t num_types = sig_type == WASM_TYPE_VOID ? 0 : 1;
        CALLBACK(on_block_expr, num_types, &sig_type);
        CALLBACK_CTX(on_opcode_block_sig, num_types, &sig_type);
        break;
      }

      case WASM_OPCODE_LOOP: {
        WasmType sig_type;
        in_type(ctx, &sig_type, "loop signature type");
        RAISE_ERROR_UNLESS(is_inline_sig_type(sig_type),
                           "expected valid block signature type");
        uint32_t num_types = sig_type == WASM_TYPE_VOID ? 0 : 1;
        CALLBACK(on_loop_expr, num_types, &sig_type);
        CALLBACK_CTX(on_opcode_block_sig, num_types, &sig_type);
        break;
      }

      case WASM_OPCODE_IF: {
        WasmType sig_type;
        in_type(ctx, &sig_type, "if signature type");
        RAISE_ERROR_UNLESS(is_inline_sig_type(sig_type),
                           "expected valid block signature type");
        uint32_t num_types = sig_type == WASM_TYPE_VOID ? 0 : 1;
        CALLBACK(on_if_expr, num_types, &sig_type);
        CALLBACK_CTX(on_opcode_block_sig, num_types, &sig_type);
        break;
      }

      case WASM_OPCODE_ELSE:
        CALLBACK0(on_else_expr);
        CALLBACK_CTX0(on_opcode_bare);
        break;

      case WASM_OPCODE_SELECT:
        CALLBACK0(on_select_expr);
        CALLBACK_CTX0(on_opcode_bare);
        break;

      case WASM_OPCODE_BR: {
        uint32_t depth;
        in_u32_leb128(ctx, &depth, "br depth");
        CALLBACK(on_br_expr, depth);
        CALLBACK_CTX(on_opcode_uint32, depth);
        break;
      }

      case WASM_OPCODE_BR_IF: {
        uint32_t depth;
        in_u32_leb128(ctx, &depth, "br_if depth");
        CALLBACK(on_br_if_expr, depth);
        CALLBACK_CTX(on_opcode_uint32, depth);
        break;
      }

      case WASM_OPCODE_BR_TABLE: {
        uint32_t num_targets;
        in_u32_leb128(ctx, &num_targets, "br_table target count");
        if (num_targets > ctx->target_depths.capacity) {
          wasm_reserve_uint32s(ctx->allocator, &ctx->target_depths,
                               num_targets);
          ctx->target_depths.size = num_targets;
        }

        uint32_t i;
        for (i = 0; i < num_targets; ++i) {
          uint32_t target_depth;
          in_u32_leb128(ctx, &target_depth, "br_table target depth");
          ctx->target_depths.data[i] = target_depth;
        }

        uint32_t default_target_depth;
        in_u32_leb128(ctx, &default_target_depth,
                      "br_table default target depth");

        CALLBACK_CTX(on_br_table_expr, num_targets, ctx->target_depths.data,
                     default_target_depth);
        break;
      }

      case WASM_OPCODE_RETURN:
        CALLBACK0(on_return_expr);
        CALLBACK_CTX0(on_opcode_bare);
        break;

      case WASM_OPCODE_NOP:
        CALLBACK0(on_nop_expr);
        CALLBACK_CTX0(on_opcode_bare);
        break;

      case WASM_OPCODE_DROP:
        CALLBACK0(on_drop_expr);
        CALLBACK_CTX0(on_opcode_bare);
        break;

      case WASM_OPCODE_END:
        if (ctx->offset == end_offset)
          seen_end_opcode = WASM_TRUE;
        else
          CALLBACK0(on_end_expr);
        break;

      case WASM_OPCODE_I32_CONST: {
        uint32_t value = 0;
        in_i32_leb128(ctx, &value, "i32.const value");
        CALLBACK(on_i32_const_expr, value);
        CALLBACK_CTX(on_opcode_uint32, value);
        break;
      }

      case WASM_OPCODE_I64_CONST: {
        uint64_t value = 0;
        in_i64_leb128(ctx, &value, "i64.const value");
        CALLBACK(on_i64_const_expr, value);
        CALLBACK_CTX(on_opcode_uint64, value);
        break;
      }

      case WASM_OPCODE_F32_CONST: {
        uint32_t value_bits = 0;
        in_f32(ctx, &value_bits, "f32.const value");
        CALLBACK(on_f32_const_expr, value_bits);
        CALLBACK_CTX(on_opcode_f32, value_bits);
        break;
      }

      case WASM_OPCODE_F64_CONST: {
        uint64_t value_bits = 0;
        in_f64(ctx, &value_bits, "f64.const value");
        CALLBACK(on_f64_const_expr, value_bits);
        CALLBACK_CTX(on_opcode_f64, value_bits);
        break;
      }

      case WASM_OPCODE_GET_GLOBAL: {
        uint32_t global_index;
        in_u32_leb128(ctx, &global_index, "get_global global index");
        CALLBACK(on_get_global_expr, global_index);
        CALLBACK_CTX(on_opcode_uint32, global_index);
        break;
      }

      case WASM_OPCODE_GET_LOCAL: {
        uint32_t local_index;
        in_u32_leb128(ctx, &local_index, "get_local local index");
        CALLBACK(on_get_local_expr, local_index);
        CALLBACK_CTX(on_opcode_uint32, local_index);
        break;
      }

      case WASM_OPCODE_SET_GLOBAL: {
        uint32_t global_index;
        in_u32_leb128(ctx, &global_index, "set_global global index");
        CALLBACK(on_set_global_expr, global_index);
        CALLBACK_CTX(on_opcode_uint32, global_index);
        break;
      }

      case WASM_OPCODE_SET_LOCAL: {
        uint32_t local_index;
        in_u32_leb128(ctx, &local_index, "set_local local index");
        CALLBACK(on_set_local_expr, local_index);
        CALLBACK_CTX(on_opcode_uint32, local_index);
        break;
      }

      case WASM_OPCODE_CALL: {
        uint32_t func_index;
        in_u32_leb128(ctx, &func_index, "call function index");
        RAISE_ERROR_UNLESS(func_index < num_total_funcs(ctx),
                           "invalid call function index");
        CALLBACK(on_call_expr, func_index);
        CALLBACK_CTX(on_opcode_uint32, func_index);
        break;
      }

      case WASM_OPCODE_CALL_INDIRECT: {
        uint32_t sig_index;
        in_u32_leb128(ctx, &sig_index, "call_indirect signature index");
        RAISE_ERROR_UNLESS(sig_index < ctx->num_signatures,
                           "invalid call_indirect signature index");
        uint32_t reserved;
        in_u32_leb128(ctx, &reserved, "call_indirect reserved");
        RAISE_ERROR_UNLESS(reserved == 0,
                           "call_indirect reserved value must be 0");
        CALLBACK(on_call_indirect_expr, sig_index);
        CALLBACK_CTX(on_opcode_uint32_uint32, sig_index, reserved);
        break;
      }

      case WASM_OPCODE_TEE_LOCAL: {
        uint32_t local_index;
        in_u32_leb128(ctx, &local_index, "tee_local local index");
        CALLBACK(on_tee_local_expr, local_index);
        CALLBACK_CTX(on_opcode_uint32, local_index);
        break;
      }

      case WASM_OPCODE_I32_LOAD8_S:
      case WASM_OPCODE_I32_LOAD8_U:
      case WASM_OPCODE_I32_LOAD16_S:
      case WASM_OPCODE_I32_LOAD16_U:
      case WASM_OPCODE_I64_LOAD8_S:
      case WASM_OPCODE_I64_LOAD8_U:
      case WASM_OPCODE_I64_LOAD16_S:
      case WASM_OPCODE_I64_LOAD16_U:
      case WASM_OPCODE_I64_LOAD32_S:
      case WASM_OPCODE_I64_LOAD32_U:
      case WASM_OPCODE_I32_LOAD:
      case WASM_OPCODE_I64_LOAD:
      case WASM_OPCODE_F32_LOAD:
      case WASM_OPCODE_F64_LOAD: {
        uint32_t alignment_log2;
        in_u32_leb128(ctx, &alignment_log2, "load alignment");
        uint32_t offset;
        in_u32_leb128(ctx, &offset, "load offset");

        CALLBACK(on_load_expr, opcode, alignment_log2, offset);
        CALLBACK_CTX(on_opcode_uint32_uint32, alignment_log2, offset);
        break;
      }

      case WASM_OPCODE_I32_STORE8:
      case WASM_OPCODE_I32_STORE16:
      case WASM_OPCODE_I64_STORE8:
      case WASM_OPCODE_I64_STORE16:
      case WASM_OPCODE_I64_STORE32:
      case WASM_OPCODE_I32_STORE:
      case WASM_OPCODE_I64_STORE:
      case WASM_OPCODE_F32_STORE:
      case WASM_OPCODE_F64_STORE: {
        uint32_t alignment_log2;
        in_u32_leb128(ctx, &alignment_log2, "store alignment");
        uint32_t offset;
        in_u32_leb128(ctx, &offset, "store offset");

        CALLBACK(on_store_expr, opcode, alignment_log2, offset);
        CALLBACK_CTX(on_opcode_uint32_uint32, alignment_log2, offset);
        break;
      }

      case WASM_OPCODE_CURRENT_MEMORY: {
        uint32_t reserved;
        in_u32_leb128(ctx, &reserved, "current_memory reserved");
        RAISE_ERROR_UNLESS(reserved == 0,
                           "current_memory reserved value must be 0");
        CALLBACK0(on_current_memory_expr);
        CALLBACK_CTX(on_opcode_uint32, reserved);
        break;
      }

      case WASM_OPCODE_GROW_MEMORY: {
        uint32_t reserved;
        in_u32_leb128(ctx, &reserved, "grow_memory reserved");
        RAISE_ERROR_UNLESS(reserved == 0,
                           "grow_memory reserved value must be 0");
        CALLBACK0(on_grow_memory_expr);
        CALLBACK_CTX(on_opcode_uint32, reserved);
        break;
      }

      case WASM_OPCODE_I32_ADD:
      case WASM_OPCODE_I32_SUB:
      case WASM_OPCODE_I32_MUL:
      case WASM_OPCODE_I32_DIV_S:
      case WASM_OPCODE_I32_DIV_U:
      case WASM_OPCODE_I32_REM_S:
      case WASM_OPCODE_I32_REM_U:
      case WASM_OPCODE_I32_AND:
      case WASM_OPCODE_I32_OR:
      case WASM_OPCODE_I32_XOR:
      case WASM_OPCODE_I32_SHL:
      case WASM_OPCODE_I32_SHR_U:
      case WASM_OPCODE_I32_SHR_S:
      case WASM_OPCODE_I32_ROTR:
      case WASM_OPCODE_I32_ROTL:
      case WASM_OPCODE_I64_ADD:
      case WASM_OPCODE_I64_SUB:
      case WASM_OPCODE_I64_MUL:
      case WASM_OPCODE_I64_DIV_S:
      case WASM_OPCODE_I64_DIV_U:
      case WASM_OPCODE_I64_REM_S:
      case WASM_OPCODE_I64_REM_U:
      case WASM_OPCODE_I64_AND:
      case WASM_OPCODE_I64_OR:
      case WASM_OPCODE_I64_XOR:
      case WASM_OPCODE_I64_SHL:
      case WASM_OPCODE_I64_SHR_U:
      case WASM_OPCODE_I64_SHR_S:
      case WASM_OPCODE_I64_ROTR:
      case WASM_OPCODE_I64_ROTL:
      case WASM_OPCODE_F32_ADD:
      case WASM_OPCODE_F32_SUB:
      case WASM_OPCODE_F32_MUL:
      case WASM_OPCODE_F32_DIV:
      case WASM_OPCODE_F32_MIN:
      case WASM_OPCODE_F32_MAX:
      case WASM_OPCODE_F32_COPYSIGN:
      case WASM_OPCODE_F64_ADD:
      case WASM_OPCODE_F64_SUB:
      case WASM_OPCODE_F64_MUL:
      case WASM_OPCODE_F64_DIV:
      case WASM_OPCODE_F64_MIN:
      case WASM_OPCODE_F64_MAX:
      case WASM_OPCODE_F64_COPYSIGN:
        CALLBACK(on_binary_expr, opcode);
        CALLBACK_CTX0(on_opcode_bare);
        break;

      case WASM_OPCODE_I32_EQ:
      case WASM_OPCODE_I32_NE:
      case WASM_OPCODE_I32_LT_S:
      case WASM_OPCODE_I32_LE_S:
      case WASM_OPCODE_I32_LT_U:
      case WASM_OPCODE_I32_LE_U:
      case WASM_OPCODE_I32_GT_S:
      case WASM_OPCODE_I32_GE_S:
      case WASM_OPCODE_I32_GT_U:
      case WASM_OPCODE_I32_GE_U:
      case WASM_OPCODE_I64_EQ:
      case WASM_OPCODE_I64_NE:
      case WASM_OPCODE_I64_LT_S:
      case WASM_OPCODE_I64_LE_S:
      case WASM_OPCODE_I64_LT_U:
      case WASM_OPCODE_I64_LE_U:
      case WASM_OPCODE_I64_GT_S:
      case WASM_OPCODE_I64_GE_S:
      case WASM_OPCODE_I64_GT_U:
      case WASM_OPCODE_I64_GE_U:
      case WASM_OPCODE_F32_EQ:
      case WASM_OPCODE_F32_NE:
      case WASM_OPCODE_F32_LT:
      case WASM_OPCODE_F32_LE:
      case WASM_OPCODE_F32_GT:
      case WASM_OPCODE_F32_GE:
      case WASM_OPCODE_F64_EQ:
      case WASM_OPCODE_F64_NE:
      case WASM_OPCODE_F64_LT:
      case WASM_OPCODE_F64_LE:
      case WASM_OPCODE_F64_GT:
      case WASM_OPCODE_F64_GE:
        CALLBACK(on_compare_expr, opcode);
        CALLBACK_CTX0(on_opcode_bare);
        break;

      case WASM_OPCODE_I32_CLZ:
      case WASM_OPCODE_I32_CTZ:
      case WASM_OPCODE_I32_POPCNT:
      case WASM_OPCODE_I64_CLZ:
      case WASM_OPCODE_I64_CTZ:
      case WASM_OPCODE_I64_POPCNT:
      case WASM_OPCODE_F32_ABS:
      case WASM_OPCODE_F32_NEG:
      case WASM_OPCODE_F32_CEIL:
      case WASM_OPCODE_F32_FLOOR:
      case WASM_OPCODE_F32_TRUNC:
      case WASM_OPCODE_F32_NEAREST:
      case WASM_OPCODE_F32_SQRT:
      case WASM_OPCODE_F64_ABS:
      case WASM_OPCODE_F64_NEG:
      case WASM_OPCODE_F64_CEIL:
      case WASM_OPCODE_F64_FLOOR:
      case WASM_OPCODE_F64_TRUNC:
      case WASM_OPCODE_F64_NEAREST:
      case WASM_OPCODE_F64_SQRT:
        CALLBACK(on_unary_expr, opcode);
        CALLBACK_CTX0(on_opcode_bare);
        break;

      case WASM_OPCODE_I32_TRUNC_S_F32:
      case WASM_OPCODE_I32_TRUNC_S_F64:
      case WASM_OPCODE_I32_TRUNC_U_F32:
      case WASM_OPCODE_I32_TRUNC_U_F64:
      case WASM_OPCODE_I32_WRAP_I64:
      case WASM_OPCODE_I64_TRUNC_S_F32:
      case WASM_OPCODE_I64_TRUNC_S_F64:
      case WASM_OPCODE_I64_TRUNC_U_F32:
      case WASM_OPCODE_I64_TRUNC_U_F64:
      case WASM_OPCODE_I64_EXTEND_S_I32:
      case WASM_OPCODE_I64_EXTEND_U_I32:
      case WASM_OPCODE_F32_CONVERT_S_I32:
      case WASM_OPCODE_F32_CONVERT_U_I32:
      case WASM_OPCODE_F32_CONVERT_S_I64:
      case WASM_OPCODE_F32_CONVERT_U_I64:
      case WASM_OPCODE_F32_DEMOTE_F64:
      case WASM_OPCODE_F32_REINTERPRET_I32:
      case WASM_OPCODE_F64_CONVERT_S_I32:
      case WASM_OPCODE_F64_CONVERT_U_I32:
      case WASM_OPCODE_F64_CONVERT_S_I64:
      case WASM_OPCODE_F64_CONVERT_U_I64:
      case WASM_OPCODE_F64_PROMOTE_F32:
      case WASM_OPCODE_F64_REINTERPRET_I64:
      case WASM_OPCODE_I32_REINTERPRET_F32:
      case WASM_OPCODE_I64_REINTERPRET_F64:
      case WASM_OPCODE_I32_EQZ:
      case WASM_OPCODE_I64_EQZ:
        CALLBACK(on_convert_expr, opcode);
        CALLBACK_CTX0(on_opcode_bare);
        break;

      default:
        RAISE_ERROR("unexpected opcode: %d (0x%x)", opcode, opcode);
    }
  }
  RAISE_ERROR_UNLESS(ctx->offset == end_offset,
                     "function body longer than given size");
  RAISE_ERROR_UNLESS(seen_end_opcode, "function body must end with END opcode");
}

static void read_custom_section(Context* ctx, uint32_t section_size) {
  WasmStringSlice section_name;
  in_str(ctx, &section_name, "section name");
  CALLBACK_CTX(begin_custom_section, section_size, section_name);

  WasmBool name_section_ok =
      ctx->last_section_code >= WASM_BINARY_SECTION_IMPORT;
  if (ctx->options->read_debug_names && name_section_ok &&
      strncmp(section_name.start, WASM_BINARY_SECTION_NAME,
              section_name.length) == 0) {
    CALLBACK_SECTION(begin_names_section, section_size);
    uint32_t i, num_functions;
    in_u32_leb128(ctx, &num_functions, "function name count");
    RAISE_ERROR_UNLESS(num_functions <= num_total_funcs(ctx),
                       "function name count > function signature count");
    CALLBACK(on_function_names_count, num_functions);
    for (i = 0; i < num_functions; ++i) {
      WasmStringSlice function_name;
      in_str(ctx, &function_name, "function name");
      CALLBACK(on_function_name, i, function_name);

      uint32_t num_locals;
      in_u32_leb128(ctx, &num_locals, "local name count");
      CALLBACK(on_local_names_count, i, num_locals);
      uint32_t j;
      for (j = 0; j < num_locals; ++j) {
        WasmStringSlice local_name;
        in_str(ctx, &local_name, "local name");
        CALLBACK(on_local_name, i, j, local_name);
      }
    }
    CALLBACK0(end_names_section);
  } else {
    /* This is an unknown custom section, skip it. */
    ctx->offset = ctx->read_end;
  }
  CALLBACK_CTX0(end_custom_section);
}

static void read_type_section(Context* ctx, uint32_t section_size) {
  CALLBACK_SECTION(begin_signature_section, section_size);
  uint32_t i;
  in_u32_leb128(ctx, &ctx->num_signatures, "type count");
  CALLBACK(on_signature_count, ctx->num_signatures);

  for (i = 0; i < ctx->num_signatures; ++i) {
    WasmType form;
    in_type(ctx, &form, "type form");
    RAISE_ERROR_UNLESS(form == WASM_TYPE_FUNC, "unexpected type form");

    uint32_t num_params;
    in_u32_leb128(ctx, &num_params, "function param count");

    if (num_params > ctx->param_types.capacity)
      wasm_reserve_types(ctx->allocator, &ctx->param_types, num_params);

    uint32_t j;
    for (j = 0; j < num_params; ++j) {
      WasmType param_type;
      in_type(ctx, &param_type, "function param type");
      RAISE_ERROR_UNLESS(is_concrete_type(param_type),
                         "expected valid param type");
      ctx->param_types.data[j] = param_type;
    }

    uint32_t num_results;
    in_u32_leb128(ctx, &num_results, "function result count");
    RAISE_ERROR_UNLESS(num_results <= 1, "result count must be 0 or 1");

    WasmType result_type = WASM_TYPE_VOID;
    if (num_results) {
      in_type(ctx, &result_type, "function result type");
      RAISE_ERROR_UNLESS(is_concrete_type(result_type),
                         "expected valid result type");
    }

    CALLBACK(on_signature, i, num_params, ctx->param_types.data, num_results,
             &result_type);
  }
  CALLBACK_CTX0(end_signature_section);
}

static void read_import_section(Context* ctx, uint32_t section_size) {
  CALLBACK_SECTION(begin_import_section, section_size);
  uint32_t i;
  in_u32_leb128(ctx, &ctx->num_imports, "import count");
  CALLBACK(on_import_count, ctx->num_imports);
  for (i = 0; i < ctx->num_imports; ++i) {
    WasmStringSlice module_name;
    in_str(ctx, &module_name, "import module name");
    WasmStringSlice field_name;
    in_str(ctx, &field_name, "import field name");
    CALLBACK(on_import, i, module_name, field_name);

    uint32_t kind;
    in_u32_leb128(ctx, &kind, "import kind");
    switch (kind) {
      case WASM_EXTERNAL_KIND_FUNC: {
        uint32_t sig_index;
        in_u32_leb128(ctx, &sig_index, "import signature index");
        RAISE_ERROR_UNLESS(sig_index < ctx->num_signatures,
                           "invalid import signature index");
        CALLBACK(on_import_func, i, sig_index);
        ctx->num_func_imports++;
        break;
      }

      case WASM_EXTERNAL_KIND_TABLE: {
        WasmType elem_type;
        WasmLimits elem_limits;
        read_table(ctx, &elem_type, &elem_limits);
        CALLBACK(on_import_table, i, elem_type, &elem_limits);
        ctx->num_table_imports++;
        break;
      }

      case WASM_EXTERNAL_KIND_MEMORY: {
        WasmLimits page_limits;
        read_memory(ctx, &page_limits);
        CALLBACK(on_import_memory, i, &page_limits);
        ctx->num_memory_imports++;
        break;
      }

      case WASM_EXTERNAL_KIND_GLOBAL: {
        WasmType type;
        WasmBool mutable_;
        read_global_header(ctx, &type, &mutable_);
        CALLBACK(on_import_global, i, type, mutable_);
        ctx->num_global_imports++;
        break;
      }

      default:
        RAISE_ERROR("invalid import kind: %d", kind);
    }
  }
  CALLBACK_CTX0(end_import_section);
}

static void read_function_section(Context* ctx, uint32_t section_size) {
  CALLBACK_SECTION(begin_function_signatures_section, section_size);
  uint32_t i;
  in_u32_leb128(ctx, &ctx->num_function_signatures, "function signature count");
  CALLBACK(on_function_signatures_count, ctx->num_function_signatures);
  for (i = 0; i < ctx->num_function_signatures; ++i) {
    uint32_t sig_index;
    in_u32_leb128(ctx, &sig_index, "function signature index");
    RAISE_ERROR_UNLESS(sig_index < ctx->num_signatures,
                       "invalid function signature index: %d", sig_index);
    CALLBACK(on_function_signature, i, sig_index);
  }
  CALLBACK_CTX0(end_function_signatures_section);
}

static void read_table_section(Context* ctx, uint32_t section_size) {
  CALLBACK_SECTION(begin_table_section, section_size);
  uint32_t i;
  in_u32_leb128(ctx, &ctx->num_tables, "table count");
  RAISE_ERROR_UNLESS(ctx->num_tables <= 1, "table count (%d) must be 0 or 1",
                     ctx->num_tables);
  CALLBACK(on_table_count, ctx->num_tables);
  for (i = 0; i < ctx->num_tables; ++i) {
    WasmType elem_type;
    WasmLimits elem_limits;
    read_table(ctx, &elem_type, &elem_limits);
    CALLBACK(on_table, i, elem_type, &elem_limits);
  }
  CALLBACK_CTX0(end_table_section);
}

static void read_memory_section(Context* ctx, uint32_t section_size) {
  CALLBACK_SECTION(begin_memory_section, section_size);
  uint32_t i;
  in_u32_leb128(ctx, &ctx->num_memories, "memory count");
  RAISE_ERROR_UNLESS(ctx->num_memories <= 1, "memory count must be 0 or 1");
  CALLBACK(on_memory_count, ctx->num_memories);
  for (i = 0; i < ctx->num_memories; ++i) {
    WasmLimits page_limits;
    read_memory(ctx, &page_limits);
    CALLBACK(on_memory, i, &page_limits);
  }
  CALLBACK_CTX0(end_memory_section);
}

static void read_global_section(Context* ctx, uint32_t section_size) {
  CALLBACK_SECTION(begin_global_section, section_size);
  uint32_t i;
  in_u32_leb128(ctx, &ctx->num_globals, "global count");
  CALLBACK(on_global_count, ctx->num_globals);
  for (i = 0; i < ctx->num_globals; ++i) {
    WasmType global_type;
    WasmBool mutable_;
    read_global_header(ctx, &global_type, &mutable_);
    CALLBACK(begin_global, i, global_type, mutable_);
    CALLBACK(begin_global_init_expr, i);
    read_init_expr(ctx, i);
    CALLBACK(end_global_init_expr, i);
    CALLBACK(end_global, i);
  }
  CALLBACK_CTX0(end_global_section);
}

static void read_export_section(Context* ctx, uint32_t section_size) {
  CALLBACK_SECTION(begin_export_section, section_size);
  uint32_t i;
  in_u32_leb128(ctx, &ctx->num_exports, "export count");
  CALLBACK(on_export_count, ctx->num_exports);
  for (i = 0; i < ctx->num_exports; ++i) {
    WasmStringSlice name;
    in_str(ctx, &name, "export item name");

    uint8_t external_kind;
    in_u8(ctx, &external_kind, "export external kind");
    RAISE_ERROR_UNLESS(is_valid_external_kind(external_kind),
                       "invalid export external kind");

    uint32_t item_index;
    in_u32_leb128(ctx, &item_index, "export item index");
    switch (external_kind) {
      case WASM_EXTERNAL_KIND_FUNC:
        RAISE_ERROR_UNLESS(item_index < num_total_funcs(ctx),
                           "invalid export func index");
        break;
      case WASM_EXTERNAL_KIND_TABLE:
        RAISE_ERROR_UNLESS(item_index < num_total_tables(ctx),
                           "invalid export table index");
        break;
      case WASM_EXTERNAL_KIND_MEMORY:
        RAISE_ERROR_UNLESS(item_index < num_total_memories(ctx),
                           "invalid export memory index");
        break;
      case WASM_EXTERNAL_KIND_GLOBAL:
        RAISE_ERROR_UNLESS(item_index < num_total_globals(ctx),
                           "invalid export global index");
        break;
      case WASM_NUM_EXTERNAL_KINDS:
        assert(0);
        break;
    }

    CALLBACK(on_export, i, external_kind, item_index, name);
  }
  CALLBACK_CTX0(end_export_section);
}

static void read_start_section(Context* ctx, uint32_t section_size) {
  CALLBACK_SECTION(begin_start_section, section_size);
  uint32_t func_index;
  in_u32_leb128(ctx, &func_index, "start function index");
  RAISE_ERROR_UNLESS(func_index < num_total_funcs(ctx),
                     "invalid start function index");
  CALLBACK(on_start_function, func_index);
  CALLBACK_CTX0(end_start_section);
}

static void read_elem_section(Context* ctx, uint32_t section_size) {
  CALLBACK_SECTION(begin_elem_section, section_size);
  uint32_t i, num_elem_segments;
  in_u32_leb128(ctx, &num_elem_segments, "elem segment count");
  CALLBACK(on_elem_segment_count, num_elem_segments);
  RAISE_ERROR_UNLESS(num_elem_segments == 0 || num_total_tables(ctx) > 0,
                     "elem section without table section");
  for (i = 0; i < num_elem_segments; ++i) {
    uint32_t table_index;
    in_u32_leb128(ctx, &table_index, "elem segment table index");
    CALLBACK(begin_elem_segment, i, table_index);
    CALLBACK(begin_elem_segment_init_expr, i);
    read_init_expr(ctx, i);
    CALLBACK(end_elem_segment_init_expr, i);

    uint32_t j, num_function_indexes;
    in_u32_leb128(ctx, &num_function_indexes,
                  "elem segment function index count");
    CALLBACK_CTX(on_elem_segment_function_index_count, i, num_function_indexes);
    for (j = 0; j < num_function_indexes; ++j) {
      uint32_t func_index;
      in_u32_leb128(ctx, &func_index, "elem segment function index");
      CALLBACK(on_elem_segment_function_index, i, func_index);
    }
    CALLBACK(end_elem_segment, i);
  }
  CALLBACK_CTX0(end_elem_section);
}

static void read_code_section(Context* ctx, uint32_t section_size) {
  CALLBACK_SECTION(begin_function_bodies_section, section_size);
  uint32_t i;
  in_u32_leb128(ctx, &ctx->num_function_bodies, "function body count");
  RAISE_ERROR_UNLESS(ctx->num_function_signatures == ctx->num_function_bodies,
                     "function signature count != function body count");
  CALLBACK(on_function_bodies_count, ctx->num_function_bodies);
  for (i = 0; i < ctx->num_function_bodies; ++i) {
    uint32_t func_offset = ctx->offset;
    ctx->offset = func_offset;
    CALLBACK(begin_function_body, i);
    uint32_t body_size;
    in_u32_leb128(ctx, &body_size, "function body size");
    uint32_t body_start_offset = ctx->offset;
    uint32_t end_offset = body_start_offset + body_size;

    uint32_t num_local_decls;
    in_u32_leb128(ctx, &num_local_decls, "local declaration count");
    CALLBACK(on_local_decl_count, num_local_decls);
    uint32_t k;
    for (k = 0; k < num_local_decls; ++k) {
      uint32_t num_local_types;
      in_u32_leb128(ctx, &num_local_types, "local type count");
      WasmType local_type;
      in_type(ctx, &local_type, "local type");
      RAISE_ERROR_UNLESS(is_concrete_type(local_type),
                         "expected valid local type");
      CALLBACK(on_local_decl, k, num_local_types, local_type);
    }

    read_function_body(ctx, end_offset);

    CALLBACK(end_function_body, i);
  }
  CALLBACK_CTX0(end_function_bodies_section);
}

static void read_data_section(Context* ctx, uint32_t section_size) {
  CALLBACK_SECTION(begin_data_section, section_size);
  uint32_t i, num_data_segments;
  in_u32_leb128(ctx, &num_data_segments, "data segment count");
  CALLBACK(on_data_segment_count, num_data_segments);
  RAISE_ERROR_UNLESS(num_data_segments == 0 || num_total_memories(ctx) > 0,
                     "data section without memory section");
  for (i = 0; i < num_data_segments; ++i) {
    uint32_t memory_index;
    in_u32_leb128(ctx, &memory_index, "data segment memory index");
    CALLBACK(begin_data_segment, i, memory_index);
    CALLBACK(begin_data_segment_init_expr, i);
    read_init_expr(ctx, i);
    CALLBACK(end_data_segment_init_expr, i);

    uint32_t data_size;
    const void* data;
    in_bytes(ctx, &data, &data_size, "data segment data");
    CALLBACK(on_data_segment_data, i, data, data_size);
    CALLBACK(end_data_segment, i);
  }
  CALLBACK_CTX0(end_data_section);
}

static void read_sections(Context* ctx) {
  while (ctx->offset < ctx->data_size) {
    uint32_t section_code;
    uint32_t section_size;
    /* Temporarily reset read_end to the full data size so the next section
     * can be read. */
    ctx->read_end = ctx->data_size;
    in_u32_leb128(ctx, &section_code, "section code");
    in_u32_leb128(ctx, &section_size, "section size");
    ctx->read_end = ctx->offset + section_size;

    if (ctx->read_end > ctx->data_size)
      RAISE_ERROR("invalid section size: extends past end");

    if (ctx->last_section_code != WASM_NUM_BINARY_SECTIONS &&
        section_code != WASM_BINARY_SECTION_CUSTOM &&
        section_code <= ctx->last_section_code) {
      RAISE_ERROR("section %s out of order", s_section_name[section_code]);
    }

    CALLBACK_CTX(begin_section, section_code, section_size);

#define V(NAME, name, code)                   \
  case WASM_BINARY_SECTION_##NAME:            \
    read_##name##_section(ctx, section_size); \
    break;

    switch (section_code) {
      WASM_FOREACH_BINARY_SECTION(V)
      default:
        RAISE_ERROR("invalid section code: %u; max is %u", section_code,
                    WASM_NUM_BINARY_SECTIONS - 1);
    }

#undef V

    if (ctx->offset != ctx->read_end) {
      RAISE_ERROR("unfinished section (expected end: 0x%" PRIzx ")",
                  ctx->read_end);
    }

    ctx->last_section_code = section_code;
  }
}

WasmResult wasm_read_binary(WasmAllocator* allocator,
                            const void* data,
                            size_t size,
                            WasmBinaryReader* reader,
                            uint32_t num_function_passes,
                            const WasmReadBinaryOptions* options) {
  LoggingContext logging_context;
  WASM_ZERO_MEMORY(logging_context);
  logging_context.reader = reader;
  logging_context.stream = options->log_stream;

  WasmBinaryReader logging_reader = s_logging_binary_reader;
  logging_reader.user_data = &logging_context;

  Context context;
  WASM_ZERO_MEMORY(context);
  /* all the macros assume a Context* named ctx */
  Context* ctx = &context;
  ctx->allocator = allocator;
  ctx->data = data;
  ctx->data_size = ctx->read_end = size;
  ctx->reader = options->log_stream ? &logging_reader : reader;
  ctx->options = options;
  ctx->last_section_code = WASM_NUM_BINARY_SECTIONS;

  if (setjmp(ctx->error_jmp_buf) == 1) {
    destroy_context(ctx);
    return WASM_ERROR;
  }

  wasm_reserve_types(allocator, &ctx->param_types,
                     INITIAL_PARAM_TYPES_CAPACITY);
  wasm_reserve_uint32s(allocator, &ctx->target_depths,
                       INITIAL_BR_TABLE_TARGET_CAPACITY);

  uint32_t magic;
  in_u32(ctx, &magic, "magic");
  RAISE_ERROR_UNLESS(magic == WASM_BINARY_MAGIC, "bad magic value");
  uint32_t version;
  in_u32(ctx, &version, "version");
  RAISE_ERROR_UNLESS(version == WASM_BINARY_VERSION,
                     "bad wasm file version: %#x (expected %#x)", version,
                     WASM_BINARY_VERSION);

  CALLBACK(begin_module, version);
  read_sections(ctx);
  CALLBACK0(end_module);
  destroy_context(ctx);
  return WASM_OK;
}<|MERGE_RESOLUTION|>--- conflicted
+++ resolved
@@ -428,117 +428,9 @@
   return ctx->num_global_imports + ctx->num_globals;
 }
 
-<<<<<<< HEAD
-static void handle_custom_section(Context* ctx,
-                                  WasmStringSlice* section_name,
-                                  uint32_t section_size) {
-  CALLBACK_CTX(begin_custom_section, section_size, *section_name);
-  if (ctx->options->read_debug_names && ctx->name_section_ok &&
-      strncmp(section_name->start, WASM_BINARY_SECTION_NAME,
-              section_name->length) == 0) {
-    CALLBACK_SECTION(begin_names_section);
-    uint32_t i, num_functions;
-    in_u32_leb128(ctx, &num_functions, "function name count");
-    RAISE_ERROR_UNLESS(num_functions <= num_total_funcs(ctx),
-                       "function name count > function signature count");
-    CALLBACK(on_function_names_count, num_functions);
-    for (i = 0; i < num_functions; ++i) {
-      WasmStringSlice function_name;
-      in_str(ctx, &function_name, "function name");
-      CALLBACK(on_function_name, i, function_name);
-
-      uint32_t num_locals;
-      in_u32_leb128(ctx, &num_locals, "local name count");
-      CALLBACK(on_local_names_count, i, num_locals);
-      uint32_t j;
-      for (j = 0; j < num_locals; ++j) {
-        WasmStringSlice local_name;
-        in_str(ctx, &local_name, "local name");
-        CALLBACK(on_local_name, i, j, local_name);
-      }
-    }
-    CALLBACK0(end_names_section);
-  } else if (strncmp(section_name->start, WASM_BINARY_SECTION_RELOC,
-             strlen(WASM_BINARY_SECTION_RELOC)) == 0) {
-    CALLBACK_SECTION(begin_reloc_section);
-    uint32_t i, num_relocs, section;
-    in_u32_leb128(ctx, &section, "section");
-    in_u32_leb128(ctx, &num_relocs, "relocation count count");
-    CALLBACK(on_reloc_count, num_relocs);
-    for (i = 0; i < num_relocs; ++i) {
-      uint32_t reloc_type, offset;
-      in_u32_leb128(ctx, &reloc_type, "relocation type");
-      in_u32_leb128(ctx, &offset, "offset");
-      CALLBACK(on_reloc, reloc_type, section, offset);
-    }
-    CALLBACK0(end_reloc_section);
-  }
-  CALLBACK_CTX0(end_custom_section);
-}
-
-static WasmBool skip_until_section(Context* ctx,
-                                   WasmBinarySection expected_code,
-                                   uint32_t* section_size) {
-  uint32_t section_start_offset = ctx->offset;
-  uint32_t section_code;
-  if (ctx->offset == ctx->data_size) {
-    /* ok, no more sections */
-    return WASM_FALSE;
-  }
-
-  if (ctx->section_end != ctx->data_size && ctx->offset != ctx->section_end) {
-    RAISE_ERROR("unfinished section (expected end: 0x%" PRIzx ")",
-                ctx->section_end);
-  }
-
-  /* Reset section_end to the full data size so the next section can be read. */
-  ctx->section_end = ctx->data_size;
-
-  in_u32_leb128(ctx, &section_code, "section code");
-  in_u32_leb128(ctx, section_size, "section size");
-
-  ctx->section_end = ctx->offset + *section_size;
-
-  if (ctx->section_end > ctx->data_size)
-    RAISE_ERROR("invalid section size: extends past end");
-
-  if (section_code == WASM_BINARY_SECTION_CUSTOM) {
-    CALLBACK_CTX(begin_section, section_code, *section_size);
-    WasmStringSlice section_name;
-    in_str(ctx, &section_name, "section name");
-    handle_custom_section(ctx, &section_name, *section_size);
-    ctx->offset = ctx->section_end;
-    return skip_until_section(ctx, expected_code, section_size);
-  } else {
-    /* section is known, check if it is valid. */
-    if (section_code >= WASM_NUM_BINARY_SECTIONS) {
-      RAISE_ERROR("invalid section code: %u; max is %u", section_code,
-                  WASM_NUM_BINARY_SECTIONS - 1);
-    }
-
-    if (section_code == expected_code) {
-      CALLBACK_CTX(begin_section, section_code, *section_size);
-      return WASM_TRUE;
-    } else if (section_code < expected_code) {
-      RAISE_ERROR("section %s out of order", s_section_name[section_code]);
-      return WASM_FALSE;
-    } else {
-      /* ok, future section. Reset the offset. */
-      ctx->offset = section_start_offset;
-      ctx->section_end = ctx->data_size;
-      return WASM_FALSE;
-    }
-  }
-}
-
-static void destroy_context(WasmAllocator* allocator, Context* ctx) {
-  wasm_destroy_type_vector(allocator, &ctx->param_types);
-  wasm_destroy_uint32_vector(allocator, &ctx->target_depths);
-=======
 static void destroy_context(Context* ctx) {
   wasm_destroy_type_vector(ctx->allocator, &ctx->param_types);
   wasm_destroy_uint32_vector(ctx->allocator, &ctx->target_depths);
->>>>>>> 050712d0
 }
 
 /* Logging */
@@ -1784,6 +1676,20 @@
       }
     }
     CALLBACK0(end_names_section);
+  } else if (strncmp(section_name.start, WASM_BINARY_SECTION_RELOC,
+             strlen(WASM_BINARY_SECTION_RELOC)) == 0) {
+    CALLBACK_SECTION(begin_reloc_section, section_size);
+    uint32_t i, num_relocs, section;
+    in_u32_leb128(ctx, &section, "section");
+    in_u32_leb128(ctx, &num_relocs, "relocation count count");
+    CALLBACK(on_reloc_count, num_relocs);
+    for (i = 0; i < num_relocs; ++i) {
+      uint32_t reloc_type, offset;
+      in_u32_leb128(ctx, &reloc_type, "relocation type");
+      in_u32_leb128(ctx, &offset, "offset");
+      CALLBACK(on_reloc, reloc_type, section, offset);
+    }
+    CALLBACK0(end_reloc_section);
   } else {
     /* This is an unknown custom section, skip it. */
     ctx->offset = ctx->read_end;
