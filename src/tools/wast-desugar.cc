/*
 * Copyright 2016 WebAssembly Community Group participants
 *
 * Licensed under the Apache License, Version 2.0 (the "License");
 * you may not use this file except in compliance with the License.
 * You may obtain a copy of the License at
 *
 *     http://www.apache.org/licenses/LICENSE-2.0
 *
 * Unless required by applicable law or agreed to in writing, software
 * distributed under the License is distributed on an "AS IS" BASIS,
 * WITHOUT WARRANTIES OR CONDITIONS OF ANY KIND, either express or implied.
 * See the License for the specific language governing permissions and
 * limitations under the License.
 */

#include <cassert>
#include <cstdarg>
#include <cstdint>
#include <cstdio>
#include <cstdlib>

#include "apply-names.h"
#include "common.h"
#include "config.h"
#include "generate-names.h"
#include "ir.h"
#include "option-parser.h"
#include "source-error-handler.h"
#include "stream.h"
#include "wast-parser.h"
#include "wat-writer.h"
#include "writer.h"

using namespace wabt;

static const char* s_infile;
static const char* s_outfile;
static WriteWatOptions s_write_wat_options;
static bool s_generate_names;
static WastParseOptions s_parse_options;

<<<<<<< HEAD
static const char s_description[] =
R"(  read a file in the wasm s-expression format and format it.
=======
enum {
  FLAG_HELP,
  FLAG_OUTPUT,
  FLAG_FOLD_EXPRS,
  FLAG_GENERATE_NAMES,
  FLAG_EXCEPTIONS,
  FLAG_DEBUG_PARSER,
  NUM_FLAGS
};

static const char s_description[] =
    "  read a file in the wasm s-expression format and format it.\n"
    "\n"
    "examples:\n"
    "  # write output to stdout\n"
    "  $ wast-desugar test.wast\n"
    "\n"
    "  # write output to test2.wast\n"
    "  $ wast-desugar test.wast -o test2.wast\n"
    "\n"
    "  # generate names for indexed variables\n"
    "  $ wast-desugar --generate-names test.wast\n";

static Option s_options[] = {
    {FLAG_HELP, 'h', "help", nullptr, HasArgument::No,
     "print this help message"},
    {FLAG_DEBUG_PARSER, 0, "debug-parser", nullptr, HasArgument::No,
     "Turn on debugging the parser of wast files"},
    {FLAG_EXCEPTIONS, 0, "future-exceptions", nullptr, HasArgument::No,
     "Test future extension for exception handling"},
    {FLAG_OUTPUT, 'o', "output", "FILE", HasArgument::Yes,
     "output file for the formatted file"},
    {FLAG_FOLD_EXPRS, 'f', "fold-exprs", nullptr, HasArgument::No,
     "Write folded expressions where possible"},
    {FLAG_GENERATE_NAMES, 0, "generate-names", nullptr, HasArgument::No,
     "Give auto-generated names to non-named functions, types, etc."},
};
WABT_STATIC_ASSERT(NUM_FLAGS == WABT_ARRAY_SIZE(s_options));

static void on_option(struct OptionParser* parser,
                      struct Option* option,
                      const char* argument) {
  switch (option->id) {
    case FLAG_HELP:
      print_help(parser, PROGRAM_NAME);
      exit(0);
      break;

    case FLAG_OUTPUT:
      s_outfile = argument;
      break;

    case FLAG_FOLD_EXPRS:
      s_write_wat_options.fold_exprs = true;
      break;

    case FLAG_GENERATE_NAMES:
      s_generate_names = true;
      break;

    case FLAG_EXCEPTIONS:
      CommonClOptions.allow_exceptions = true;
      break;

    case FLAG_DEBUG_PARSER:
      s_parse_options.debug_parsing = true;
      break;
  }
}
>>>>>>> 65fe90d2

examples:
  # write output to stdout
  $ wast-desugar test.wast

  # write output to test2.wast
  $ wast-desugar test.wast -o test2.wast

  # generate names for indexed variables
  $ wast-desugar --generate-names test.wast
)";

static void parse_options(int argc, char** argv) {
  OptionParser parser("wast-desugar", s_description);

  parser.AddHelpOption();
  parser.AddOption('o', "output", "FILE", "Output file for the formatted file",
                   [](const char* argument) { s_outfile = argument; });
  parser.AddOption('f', "fold-exprs", "Write folded expressions where possible",
                   []() { s_write_wat_options.fold_exprs = true; });
  parser.AddOption(
      "generate-names",
      "Give auto-generated names to non-named functions, types, etc.",
      []() { s_generate_names = true; });

  parser.AddArgument("filename", OptionParser::ArgumentCount::One,
                     [](const char* argument) { s_infile = argument; });
  parser.Parse(argc, argv);
}

int ProgramMain(int argc, char** argv) {
  init_stdio();
  parse_options(argc, argv);

  std::unique_ptr<WastLexer> lexer(WastLexer::CreateFileLexer(s_infile));
  if (!lexer)
    WABT_FATAL("unable to read %s\n", s_infile);

  SourceErrorHandlerFile error_handler;
  Script* script;
  Result result = parse_wast(lexer.get(), &script, &error_handler,
                             &s_parse_options);

  if (WABT_SUCCEEDED(result)) {
    Module* module = script->GetFirstModule();
    if (!module)
      WABT_FATAL("no module in file.\n");

    if (s_generate_names)
      result = generate_names(module);

    if (WABT_SUCCEEDED(result))
      result = apply_names(module);

    if (WABT_SUCCEEDED(result)) {
      FileWriter writer(s_outfile ? FileWriter(s_outfile) : FileWriter(stdout));
      result = write_wat(&writer, module, &s_write_wat_options);
    }
  }

  delete script;
  return result != Result::Ok;
}

int main(int argc, char** argv) {
  WABT_TRY
  return ProgramMain(argc, argv);
  WABT_CATCH_BAD_ALLOC_AND_EXIT
}<|MERGE_RESOLUTION|>--- conflicted
+++ resolved
@@ -40,10 +40,6 @@
 static bool s_generate_names;
 static WastParseOptions s_parse_options;
 
-<<<<<<< HEAD
-static const char s_description[] =
-R"(  read a file in the wasm s-expression format and format it.
-=======
 enum {
   FLAG_HELP,
   FLAG_OUTPUT,
@@ -55,17 +51,18 @@
 };
 
 static const char s_description[] =
-    "  read a file in the wasm s-expression format and format it.\n"
-    "\n"
-    "examples:\n"
-    "  # write output to stdout\n"
-    "  $ wast-desugar test.wast\n"
-    "\n"
-    "  # write output to test2.wast\n"
-    "  $ wast-desugar test.wast -o test2.wast\n"
-    "\n"
-    "  # generate names for indexed variables\n"
-    "  $ wast-desugar --generate-names test.wast\n";
+R"(  read a file in the wasm s-expression format and format it.
+
+examples:
+  # write output to stdout
+  $ wast-desugar test.wast
+
+  # write output to test2.wast
+  $ wast-desugar test.wast -o test2.wast
+
+  # generate names for indexed variables
+  $ wast-desugar --generate-names test.wast
+)";
 
 static Option s_options[] = {
     {FLAG_HELP, 'h', "help", nullptr, HasArgument::No,
@@ -113,19 +110,6 @@
       break;
   }
 }
->>>>>>> 65fe90d2
-
-examples:
-  # write output to stdout
-  $ wast-desugar test.wast
-
-  # write output to test2.wast
-  $ wast-desugar test.wast -o test2.wast
-
-  # generate names for indexed variables
-  $ wast-desugar --generate-names test.wast
-)";
-
 static void parse_options(int argc, char** argv) {
   OptionParser parser("wast-desugar", s_description);
 
