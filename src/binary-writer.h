/*
 * Copyright 2016 WebAssembly Community Group participants
 *
 * Licensed under the Apache License, Version 2.0 (the "License");
 * you may not use this file except in compliance with the License.
 * You may obtain a copy of the License at
 *
 *     http://www.apache.org/licenses/LICENSE-2.0
 *
 * Unless required by applicable law or agreed to in writing, software
 * distributed under the License is distributed on an "AS IS" BASIS,
 * WITHOUT WARRANTIES OR CONDITIONS OF ANY KIND, either express or implied.
 * See the License for the specific language governing permissions and
 * limitations under the License.
 */

#ifndef WASM_BINARY_WRITER_H_
#define WASM_BINARY_WRITER_H_

#include "common.h"

struct WasmAllocator;
struct WasmModule;
struct WasmScript;
struct WasmWriter;
struct WasmStream;
enum WasmPrintChars;

#define WASM_WRITE_BINARY_OPTIONS_DEFAULT \
  { NULL, WASM_TRUE, WASM_FALSE, WASM_FALSE, WASM_FALSE }

typedef struct WasmWriteBinaryOptions {
  struct WasmStream* log_stream;
  WasmBool canonicalize_lebs;
  WasmBool linkable;
  WasmBool write_debug_names;
  WasmBool is_invalid;
} WasmWriteBinaryOptions;

WASM_EXTERN_C_BEGIN
WasmResult wasm_write_binary_module(struct WasmAllocator*,
                                    struct WasmWriter*,
                                    const struct WasmModule*,
                                    const WasmWriteBinaryOptions*);

<<<<<<< HEAD
WasmResult wasm_write_binary_script(struct WasmAllocator*,
                                    struct WasmWriter*,
                                    const struct WasmScript*,
                                    const WasmWriteBinaryOptions*);

/* returns the length of the leb128 */
uint32_t wasm_u32_leb128_length(uint32_t value);

=======
>>>>>>> 339c52e0
void wasm_write_u32_leb128(struct WasmStream* stream,
                           uint32_t value,
                           const char* desc);

void wasm_write_i32_leb128(struct WasmStream* stream,
                           int32_t value,
                           const char* desc);

void wasm_write_fixed_u32_leb128(struct WasmStream* stream,
                                 uint32_t value,
                                 const char* desc);

uint32_t wasm_write_fixed_u32_leb128_at(struct WasmStream* stream,
                                        uint32_t offset,
                                        uint32_t value,
                                        const char* desc);

uint32_t wasm_write_fixed_u32_leb128_raw(uint8_t* data,
                                         uint8_t* end,
                                         uint32_t value);

void wasm_write_type(struct WasmStream* stream, WasmType type);

void wasm_write_str(struct WasmStream* stream,
                    const char* s,
                    size_t length,
                    enum WasmPrintChars print_chars,
                    const char* desc);

void wasm_write_opcode(struct WasmStream* stream, uint8_t opcode);

void wasm_write_limits(struct WasmStream* stream, const WasmLimits* limits);
WASM_EXTERN_C_END

#endif /* WASM_BINARY_WRITER_H_ */<|MERGE_RESOLUTION|>--- conflicted
+++ resolved
@@ -43,17 +43,10 @@
                                     const struct WasmModule*,
                                     const WasmWriteBinaryOptions*);
 
-<<<<<<< HEAD
-WasmResult wasm_write_binary_script(struct WasmAllocator*,
-                                    struct WasmWriter*,
-                                    const struct WasmScript*,
-                                    const WasmWriteBinaryOptions*);
 
 /* returns the length of the leb128 */
 uint32_t wasm_u32_leb128_length(uint32_t value);
 
-=======
->>>>>>> 339c52e0
 void wasm_write_u32_leb128(struct WasmStream* stream,
                            uint32_t value,
                            const char* desc);
